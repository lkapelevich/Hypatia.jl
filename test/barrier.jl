--- conflicted
+++ resolved
@@ -327,13 +327,8 @@
             return -logdet(cholesky!(Symmetric(S, :U)))
         end
         dim = div(side * (side + 1), 2)
-<<<<<<< HEAD
-        test_barrier_oracles(CO.PosSemidefTri{T, T}(dim, false), R_barrier)
-        test_barrier_scaling_oracles(CO.PosSemidefTri{T, T}(dim), R_barrier)
-=======
         test_barrier_oracles(CO.PosSemidefTri{T, T}(dim, use_scaling = false), R_barrier)
-        test_barrier_scaling_oracles(CO.PosSemidefTri{T, T}(dim, use_scaling = true))
->>>>>>> e0339771
+        test_barrier_scaling_oracles(CO.PosSemidefTri{T, T}(dim, use_scaling = true), R_barrier)
         # complex PSD cone
         function C_barrier(s)
             S = zeros(Complex{eltype(s)}, side, side)
@@ -342,7 +337,7 @@
         end
         dim = side^2
         test_barrier_oracles(CO.PosSemidefTri{T, Complex{T}}(dim, use_scaling = false), C_barrier)
-        test_barrier_scaling_oracles(CO.PosSemidefTri{T, Complex{T}}(dim, use_scaling = true))
+        test_barrier_scaling_oracles(CO.PosSemidefTri{T, Complex{T}}(dim, use_scaling = true), C_barrier)
     end
     return
 end
