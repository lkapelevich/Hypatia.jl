--- conflicted
+++ resolved
@@ -27,73 +27,8 @@
     BigFloat,
     ]
 
-<<<<<<< HEAD
-# system solvers tests options
-system_solvers_instance_names = vcat(
-    # inst_preproc,
-    # inst_infeas,
-    inst_cones_few, # NOTE subset of inst_cones_many
-    # inst_cones_many,
-    )
-system_solvers = Dict(
-    # "NaiveDense" => all_reals,
-    # "NaiveSparse" => default_reals,
-    # # "NaiveIndirect" => all_reals, # TODO fix
-    # "NaiveElimDense" => all_reals,
-    # "NaiveElimSparse" => default_reals,
-    # "SymIndefDense" => all_reals,
-    # "SymIndefSparse" => default_reals,
-    "QRCholDense" => all_reals,
-    )
-
-# preprocessing test options
-preprocess_instance_names = vcat(
-    inst_preproc,
-    # inst_infeas,
-    # inst_cones_few, # NOTE subset of inst_cones_many
-    # inst_cones_many,
-    )
-preprocess_system_solver = "SymIndefDense"
-preprocess_reals = all_reals
-preprocess_options = (init_use_indirect = false, reduce = false)
-preprocess_flags = [
-    # true,
-    # false,
-    ]
-
-# indirect initialization test options
-init_use_indirect_instance_names = vcat(
-    # inst_preproc,
-    # inst_infeas,
-    inst_cones_few, # NOTE subset of inst_cones_many
-    # inst_cones_many,
-    )
-init_use_indirect_system_solver = "SymIndefDense"
-init_use_indirect_reals = all_reals
-init_use_indirect_options = (preprocess = false, reduce = false)
-init_use_indirect_flags = [
-    # true,
-    # false,
-    ]
-
-# reduce test options
-reduce_instance_names = vcat(
-    # inst_preproc,
-    # inst_infeas,
-    inst_cones_few, # NOTE subset of inst_cones_many
-    # inst_cones_many,
-    )
-reduce_system_solver = "QRCholDense"
-reduce_reals = all_reals
-reduce_options = (preprocess = true, init_use_indirect = false)
-reduce_flags = [
-    # true,
-    # false,
-    ]
-=======
 string_nameof(T) = string(nameof(T))
 type_name(::T) where T = string_nameof(T)
->>>>>>> 863ce92d
 
 function test_instance_solver(
     inst_name::String,
@@ -146,19 +81,6 @@
     end
 end
 
-<<<<<<< HEAD
-    # for inst_name in preprocess_instance_names, preprocess in preprocess_flags, T in preprocess_reals
-    #     run_instance_options(T, inst_name, preprocess_system_solver, "$inst_name preprocess = $preprocess $T"; preprocess = preprocess, preprocess_options...)
-    # end
-
-    # for inst_name in init_use_indirect_instance_names, init_use_indirect in init_use_indirect_flags, T in init_use_indirect_reals
-    #     run_instance_options(T, inst_name, init_use_indirect_system_solver, "$inst_name init_use_indirect = $init_use_indirect $T"; init_use_indirect = init_use_indirect, init_use_indirect_options...)
-    # end
-
-    # for inst_name in reduce_instance_names, reduce in reduce_flags, T in reduce_reals
-    #     run_instance_options(T, inst_name, reduce_system_solver, "$inst_name reduce = $reduce $T"; reduce = reduce, reduce_options...)
-    # end
-=======
 @testset "indirect solvers tests" begin
     println("\nstarting indirect solvers tests")
     for inst_name in inst_indirect, T in diff_reals
@@ -195,7 +117,6 @@
         test_instance_solver(inst_name, T, options, string_nameof(stepper))
     end
 end
->>>>>>> 863ce92d
 
 # println("\n")
 # DataFrames.show(perf, allrows = true, allcols = true)
