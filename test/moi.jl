#=
Copyright 2018, Chris Coey and contributors

MOI.Test linear and conic tests
=#

using Test
import MathOptInterface
const MOI = MathOptInterface
const MOIT = MOI.Test
const MOIB = MOI.Bridges
const MOIU = MOI.Utilities
import Hypatia
const SO = Hypatia.Solvers

config = MOIT.TestConfig(
    atol = 2e-4,
    rtol = 2e-4,
    solve = true,
    query = true,
    modify_lhs = true,
    duals = true,
    infeas_certificates = true,
    )

unit_exclude = [
    "solve_qcp_edge_cases",
    "solve_qp_edge_cases",
    "solve_integer_edge_cases",
    "solve_objbound_edge_cases",
    "solve_zero_one_with_bounds_1",
    "solve_zero_one_with_bounds_2",
    "solve_zero_one_with_bounds_3",
    "solve_unbounded_model", # dual equalities are inconsistent, so detect dual infeasibility but currently no certificate or status
    "number_threads", # no way to set threads currently
    "solve_result_index", # TODO only get one result from Hypatia
    ]

conic_exclude = String[
    # "lin",
    # "norminf",
    # "normone",
    # "soc",
    # "rsoc",
    # "exp",
    # "dualexp",
    # "pow",
    # "dualpow",
    # "geomean",
<<<<<<< HEAD
    # "relentr"
=======
    # "normspec",
    # "normnuc",
>>>>>>> 99a017e7
    # "sdp",
    # "logdet",
    # "rootdet",
    # square logdet and rootdet cones not handled
    "logdets",
    "rootdets",
    ]

function test_moi(T::Type{<:Real}; options...)
    optimizer = MOIU.CachingOptimizer(MOIU.UniversalFallback(MOIU.Model{T}()), Hypatia.Optimizer{T}(; options...))

    @testset "unit tests" begin
        MOIT.unittest(optimizer, config, unit_exclude)
    end

    @testset "linear tests" begin
        MOIT.contlineartest(optimizer, config)
    end

    @testset "conic tests" begin
        MOIT.contconictest(MOIB.Constraint.Square{T}(optimizer), config, conic_exclude)
    end

    return
end<|MERGE_RESOLUTION|>--- conflicted
+++ resolved
@@ -47,12 +47,9 @@
     # "pow",
     # "dualpow",
     # "geomean",
-<<<<<<< HEAD
     # "relentr"
-=======
     # "normspec",
     # "normnuc",
->>>>>>> 99a017e7
     # "sdp",
     # "logdet",
     # "rootdet",
