#=
Copyright 2019, Chris Coey and contributors
=#

using Test
import Hypatia
const SO = Hypatia.Solvers

examples_dir = joinpath(@__DIR__, "../examples")

include(joinpath(examples_dir, "densityest/native.jl"))
include(joinpath(examples_dir, "envelope/native.jl"))
include(joinpath(examples_dir, "expdesign/native.jl"))
include(joinpath(examples_dir, "linearopt/native.jl"))
include(joinpath(examples_dir, "matrixcompletion/native.jl"))
include(joinpath(examples_dir, "polymin/native.jl"))
include(joinpath(examples_dir, "portfolio/native.jl"))
include(joinpath(examples_dir, "sparsepca/native.jl"))

real_types = [
    Float64,
    Float32,
    ]

<<<<<<< HEAD
@info("starting miscellaneous tests")
@testset "miscellaneous tests: $T" for T in real_types
    options = (atol = sqrt(sqrt(eps(T))),
        solver = SO.Solver{T}(verbose = true, iter_limit = 250, time_limit = 12e2,
        system_solver = SO.NaiveSparseSystemSolver{T}()))
=======
@info("starting native examples tests")
@testset "native examples tests" begin
    @info("starting miscellaneous tests")
    @testset "miscellaneous tests: $T" for T in real_types
        options = (atol = sqrt(sqrt(eps(T))),
            solver = SO.Solver{T}(verbose = true, iter_limit = 250, time_limit = 12e2,
            system_solver = SO.QRCholSystemSolver{T}()))
>>>>>>> e99c2646

        @testset "densityest" begin test_densityest.(instances_densityest_few, T = T, options = options) end

        @testset "envelope" begin test_envelope.(instances_envelope_few, T = T, options = options) end

        @testset "expdesign" begin test_expdesign.(instances_expdesign_few, T = T, options = options) end

        @testset "linearopt" begin test_linearopt.(instances_linearopt_few, T = T, options = options) end

        @testset "matrixcompletion" begin test_matrixcompletion.(instances_matrixcompletion_few, T = T, options = options) end

        @testset "sparsepca" begin test_sparsepca.(instances_sparsepca_few, T = T, options = options) end

        @testset "polymin" begin test_polymin.(instances_polymin_few, T = T, options = options) end

        @testset "portfolio" begin test_portfolio.(instances_portfolio_few, T = T, options = options) end
    end

<<<<<<< HEAD
# @info("starting linear operators tests")
# @testset "linear operators tests: $T" for T in real_types
#     tol = sqrt(sqrt(eps(T)))
#     options = (atol = 10 * tol, solver = SO.Solver{T}(verbose = true, init_use_iterative = true,
#         preprocess = false, iter_limit = 250, time_limit = 12e2,
#         tol_feas = tol / 10, tol_abs_opt = tol / 10, tol_rel_opt = tol / 10,
#         system_solver = SO.NaiveSystemSolver{T}(use_iterative = true)))
#
#     @testset "densityest" begin test_densityest.(instances_densityest_linops, T = T, options = options) end
#
#     @testset "expdesign" begin test_expdesign.(instances_expdesign_linops, T = T, options = options) end
#
#     @testset "sparsepca" begin test_sparsepca.(instances_sparsepca_linops, T = T, options = options) end
#
#     @testset "polymin" begin test_polymin.(instances_polymin_linops, T = T, options = options) end
#
#     @testset "portfolio" begin test_portfolio.(instances_portfolio_linops, T = T, options = options) end
# end
=======
    @info("starting linear operators tests")
    @testset "linear operators tests: $T" for T in real_types
        tol = sqrt(sqrt(eps(T)))
        options = (atol = 10 * tol, solver = SO.Solver{T}(verbose = true, init_use_iterative = true,
            preprocess = false, iter_limit = 250, time_limit = 12e2,
            tol_feas = tol / 10, tol_abs_opt = tol / 10, tol_rel_opt = tol / 10,
            system_solver = SO.NaiveSystemSolver{T}(use_iterative = true)))

        @testset "densityest" begin test_densityest.(instances_densityest_linops, T = T, options = options) end

        @testset "expdesign" begin test_expdesign.(instances_expdesign_linops, T = T, options = options) end

        @testset "sparsepca" begin test_sparsepca.(instances_sparsepca_linops, T = T, options = options) end

        @testset "polymin" begin test_polymin.(instances_polymin_linops, T = T, options = options) end

        @testset "portfolio" begin test_portfolio.(instances_portfolio_linops, T = T, options = options) end
    end
end
>>>>>>> e99c2646
<|MERGE_RESOLUTION|>--- conflicted
+++ resolved
@@ -22,13 +22,6 @@
     Float32,
     ]
 
-<<<<<<< HEAD
-@info("starting miscellaneous tests")
-@testset "miscellaneous tests: $T" for T in real_types
-    options = (atol = sqrt(sqrt(eps(T))),
-        solver = SO.Solver{T}(verbose = true, iter_limit = 250, time_limit = 12e2,
-        system_solver = SO.NaiveSparseSystemSolver{T}()))
-=======
 @info("starting native examples tests")
 @testset "native examples tests" begin
     @info("starting miscellaneous tests")
@@ -36,7 +29,6 @@
         options = (atol = sqrt(sqrt(eps(T))),
             solver = SO.Solver{T}(verbose = true, iter_limit = 250, time_limit = 12e2,
             system_solver = SO.QRCholSystemSolver{T}()))
->>>>>>> e99c2646
 
         @testset "densityest" begin test_densityest.(instances_densityest_few, T = T, options = options) end
 
@@ -55,26 +47,6 @@
         @testset "portfolio" begin test_portfolio.(instances_portfolio_few, T = T, options = options) end
     end
 
-<<<<<<< HEAD
-# @info("starting linear operators tests")
-# @testset "linear operators tests: $T" for T in real_types
-#     tol = sqrt(sqrt(eps(T)))
-#     options = (atol = 10 * tol, solver = SO.Solver{T}(verbose = true, init_use_iterative = true,
-#         preprocess = false, iter_limit = 250, time_limit = 12e2,
-#         tol_feas = tol / 10, tol_abs_opt = tol / 10, tol_rel_opt = tol / 10,
-#         system_solver = SO.NaiveSystemSolver{T}(use_iterative = true)))
-#
-#     @testset "densityest" begin test_densityest.(instances_densityest_linops, T = T, options = options) end
-#
-#     @testset "expdesign" begin test_expdesign.(instances_expdesign_linops, T = T, options = options) end
-#
-#     @testset "sparsepca" begin test_sparsepca.(instances_sparsepca_linops, T = T, options = options) end
-#
-#     @testset "polymin" begin test_polymin.(instances_polymin_linops, T = T, options = options) end
-#
-#     @testset "portfolio" begin test_portfolio.(instances_portfolio_linops, T = T, options = options) end
-# end
-=======
     @info("starting linear operators tests")
     @testset "linear operators tests: $T" for T in real_types
         tol = sqrt(sqrt(eps(T)))
@@ -93,5 +65,4 @@
 
         @testset "portfolio" begin test_portfolio.(instances_portfolio_linops, T = T, options = options) end
     end
-end
->>>>>>> e99c2646
+end