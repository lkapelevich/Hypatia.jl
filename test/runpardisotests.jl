--- conflicted
+++ resolved
@@ -20,30 +20,17 @@
     @test_throws Exception cache_type{Float32}() # TODO make error more specific
 end
 
-<<<<<<< HEAD
-    T = Float64
-    @testset "NaiveSparse tests: $inst_name" for inst_name in inst_cones_many
-        inst_function = eval(Symbol(inst_name))
-        inst_function(T, solver = Solvers.Solver{T}(system_solver = Solvers.NaiveSparseSystemSolver{T}(fact_cache = Hypatia.PardisoNonSymCache{T}()); options...))
-    end
-    @testset "NaiveElimSparse tests: $inst_name" for inst_name in inst_cones_many
-        inst_function = eval(Symbol(inst_name))
-        inst_function(T, solver = Solvers.Solver{T}(system_solver = Solvers.NaiveElimSparseSystemSolver{T}(fact_cache = Hypatia.PardisoNonSymCache{T}()); options...))
-    end
-    @testset "SymIndefSparse tests: $inst_name" for inst_name in inst_cones_many
-        inst_function = eval(Symbol(inst_name))
-        inst_function(T, solver = Solvers.Solver{T}(system_solver = Solvers.SymIndefSparseSystemSolver{T}(fact_cache = Hypatia.PardisoSymCache{T}()); options...))
-    end
-=======
 T = Float64
-@testset "NaiveSparse tests: $t" for t in testfuns_many
-    t(T, solver = SO.Solver{T}(system_solver = SO.NaiveSparseSystemSolver{T}(fact_cache = Hypatia.PardisoNonSymCache()); options...))
+@testset "NaiveSparse tests: $inst_name" for inst_name in inst_cones_many
+    inst_function = eval(Symbol(inst_name))
+    inst_function(T, solver = Solvers.Solver{T}(system_solver = Solvers.NaiveSparseSystemSolver{T}(fact_cache = Hypatia.PardisoNonSymCache{T}()); options...))
 end
-@testset "NaiveElimSparse tests: $t" for t in testfuns_many
-    t(T, solver = SO.Solver{T}(system_solver = SO.NaiveElimSparseSystemSolver{T}(fact_cache = Hypatia.PardisoNonSymCache()); options...))
+@testset "NaiveElimSparse tests: $inst_name" for inst_name in inst_cones_many
+    inst_function = eval(Symbol(inst_name))
+    inst_function(T, solver = Solvers.Solver{T}(system_solver = Solvers.NaiveElimSparseSystemSolver{T}(fact_cache = Hypatia.PardisoNonSymCache{T}()); options...))
 end
-@testset "SymIndefSparse tests: $t" for t in testfuns_many
-    t(T, solver = SO.Solver{T}(system_solver = SO.SymIndefSparseSystemSolver{T}(fact_cache = Hypatia.PardisoSymCache()); options...))
+@testset "SymIndefSparse tests: $inst_name" for inst_name in inst_cones_many
+    inst_function = eval(Symbol(inst_name))
+    inst_function(T, solver = Solvers.Solver{T}(system_solver = Solvers.SymIndefSparseSystemSolver{T}(fact_cache = Hypatia.PardisoSymCache{T}()); options...))
 end
->>>>>>> 7319861f
 end