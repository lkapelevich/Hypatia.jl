--- conflicted
+++ resolved
@@ -29,14 +29,7 @@
     # test_wsospolyinterpsoc_barrier,
     ]
 
-<<<<<<< HEAD
-@testset "barrier functions tests: $t, $T" for t in barrier_testfuns, T in real_types
-=======
 @info("starting barrier tests")
 @testset "barrier tests: $t, $T" for t in barrier_testfuns, T in real_types
-    if T == BigFloat && t in (test_epiperpower_barrier, test_epiperexp_barrier) #, test_wsospolyinterpmat_barrier, test_wsospolyinterpsoc_barrier)
-        continue
-    end
->>>>>>> ddff2442
     t(T)
 end