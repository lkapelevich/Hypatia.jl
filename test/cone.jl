--- conflicted
+++ resolved
@@ -157,7 +157,6 @@
 
     # test third order deriv oracle
     if Cones.use_dder3(cone)
-<<<<<<< HEAD
         @test -Cones.dder3(cone, point) ≈ grad atol=tol rtol=tol
         if Cones.use_scal(cone)
             @test -Cones.dder3(cone, point, hess * point) ≈ -grad
@@ -170,13 +169,6 @@
             dder3 = Cones.dder3(cone, dir, hess * dir)
             @test dot(dder3, point) ≈ -dot(dir, hess * dir) atol=tol rtol=tol
         end
-=======
-        @test -Cones.dder3(cone, point) ≈ grad atol = tol rtol = tol
-
-        dir = perturb_scale!(zeros(T, dim), noise, one(T))
-        dder3 = Cones.dder3(cone, dir)
-        @test dot(dder3, point) ≈ dot(dir, hess * dir) atol = tol rtol = tol
->>>>>>> 0fb7fc4d
     end
 
     return
@@ -548,7 +540,6 @@
 
 show_time_alloc(C::Type{<:Cones.EpiNormInf}) = show_time_alloc(C(9))
 
-<<<<<<< HEAD
 # EpiNormOne
 function test_oracles(C::Type{<:Cones.EpiNormOne})
     for dw in [1, 2, 5]
@@ -573,8 +564,6 @@
 show_time_alloc(C::Type{<:Cones.EpiNormOne}) = show_time_alloc(C(9))
 
 
-=======
->>>>>>> 0fb7fc4d
 # EpiNormEucl
 function test_oracles(C::Type{<:Cones.EpiNormEucl})
     for dw in [1, 2, 5]
@@ -649,7 +638,6 @@
 
 show_time_alloc(C::Type{<:Cones.EpiNormSpectral}) = show_time_alloc(C(2, 3))
 
-<<<<<<< HEAD
 # EpiNormNuclear
 function test_oracles(C::Type{<:Cones.EpiNormNuclear})
     for (dr, ds) in [(1, 1), (1, 2), (2, 2), (2, 4), (3, 4)]
@@ -674,8 +662,6 @@
 show_time_alloc(C::Type{<:Cones.EpiNormNuclear}) = show_time_alloc(C(2, 3))
 
 
-=======
->>>>>>> 0fb7fc4d
 # MatrixEpiPerSquare
 function test_oracles(C::Type{<:Cones.MatrixEpiPerSquare})
     for (dr, ds) in [(1, 1), (1, 2), (2, 2), (2, 4), (3, 4)]
