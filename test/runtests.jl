--- conflicted
+++ resolved
@@ -150,37 +150,6 @@
 include(joinpath(egs_dir, "namedpoly/jump.jl"))
 include(joinpath(egs_dir, "shapeconregr/jump.jl"))
 include(joinpath(@__DIR__, "examples.jl"))
-<<<<<<< HEAD
-#
-# @info("starting native examples tests")
-# verbose = true
-# lscachetypes = [
-#     Hypatia.QRSymmCache,
-#     # Hypatia.NaiveCache, # slow
-#     ]
-# testfuns = [
-#     _envelope1,
-#     _envelope2,
-#     _envelope3,
-#     _envelope4,
-#     # _linearopt1,
-#     # _linearopt2,
-#     _namedpoly1,
-#     _namedpoly2,
-#     _namedpoly3, # numerically unstable
-#     # _namedpoly4, # interpolation memory usage excessive
-#     _namedpoly5,
-#     # _namedpoly6, # interpolation memory usage excessive
-#     _namedpoly7,
-#     _namedpoly8,
-#     _namedpoly9,
-#     _namedpoly10, # numerically unstable
-#     _namedpoly11,
-#     ]
-# @testset "native examples: $testfun, $lscachetype" for testfun in testfuns, lscachetype in lscachetypes
-#     testfun(verbose=verbose, lscachetype=lscachetype)
-# end
-=======
 
 @info("starting native examples tests")
 verbose = true
@@ -210,22 +179,12 @@
 @testset "native examples: $testfun, $lscachetype" for testfun in testfuns, lscachetype in lscachetypes
     testfun(verbose=verbose, lscachetype=lscachetype)
 end
->>>>>>> 161cfc36
 
 @info("starting JuMP examples tests")
 testfuns = [
     _namedpoly1_JuMP,
     _namedpoly2_JuMP,
     _namedpoly3_JuMP,
-<<<<<<< HEAD
-    _namedpoly4_JuMP,
-    _namedpoly5_JuMP,
-    _namedpoly6_JuMP,
-    _namedpoly7_JuMP,
-    # _namedpoly8_JuMP,
-    # _namedpoly9_JuMP,
-    _namedpoly10_JuMP,
-=======
     # _namedpoly4_JuMP,
     # _namedpoly5_JuMP,
     # _namedpoly6_JuMP,
@@ -233,7 +192,6 @@
     _namedpoly8_JuMP,
     _namedpoly9_JuMP,
     # _namedpoly10_JuMP,
->>>>>>> 161cfc36
     ]
 @testset "JuMP examples: $testfun" for testfun in testfuns
     testfun()
@@ -241,19 +199,6 @@
 
 @info("starting verbose default examples tests")
 testfuns = [
-<<<<<<< HEAD
-    # # run_JuMP_expdesign,
-    # # run_linearopt,
-    # # run_namedpoly,
-    # # run_JuMP_namedpoly_PSD,
-    # run_JuMP_namedpoly_WSOS,
-    # # run_envelope,
-    # run_JuMP_envelope_boxinterp,
-    # run_JuMP_envelope_sampleinterp_box,
-    # run_JuMP_envelope_sampleinterp_ball,
-    # # run_JuMP_shapeconregr_PSD,
-    run_JuMP_shapeconregr_WSOS,
-=======
     # run_JuMP_expdesign,
     # run_linearopt,
     # run_namedpoly,
@@ -265,7 +210,6 @@
     run_JuMP_envelope_sampleinterp_ball,
     # run_JuMP_shapeconregr_PSD,
     # run_JuMP_shapeconregr_WSOS,
->>>>>>> 161cfc36
     ]
 @testset "default examples: $testfun" for testfun in testfuns
     testfun()
