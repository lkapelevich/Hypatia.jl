#=
Copyright 2018, Chris Coey, Lea Kapelevich and contributors
=#

import Hypatia
const HYP = Hypatia
const CO = HYP.Cones
const MO = HYP.Models
const SO = HYP.Solvers
const MU = HYP.ModelUtilities

import Random
using LinearAlgebra
using SparseArrays
using Test


include(joinpath(@__DIR__, "interpolation.jl"))
include(joinpath(@__DIR__, "barriers.jl"))

examples_dir = joinpath(@__DIR__, "../examples")

include(joinpath(examples_dir, "envelope/native.jl"))
include(joinpath(examples_dir, "linearopt/native.jl"))
include(joinpath(examples_dir, "polymin/real.jl"))
include(joinpath(examples_dir, "polymin/complex.jl"))
include(joinpath(examples_dir, "polymin/instances.jl"))

include(joinpath(@__DIR__, "native.jl"))

include(joinpath(@__DIR__, "MathOptInterface.jl"))

include(joinpath(examples_dir, "envelope/jump.jl"))
include(joinpath(examples_dir, "expdesign/jump.jl"))
include(joinpath(examples_dir, "lotkavolterra/jump.jl"))
include(joinpath(examples_dir, "polymin/jump.jl"))
include(joinpath(examples_dir, "shapeconregr/jump.jl"))
include(joinpath(examples_dir, "densityest/jump.jl"))
include(joinpath(examples_dir, "wsosmatrix/sosmatrix.jl"))
include(joinpath(examples_dir, "wsosmatrix/muconvexity.jl"))
include(joinpath(examples_dir, "wsosmatrix/sosmat1.jl"))
include(joinpath(examples_dir, "wsosmatrix/sosmat2.jl"))
include(joinpath(examples_dir, "wsosmatrix/sosmat3.jl"))
include(joinpath(examples_dir, "regionofattraction/univariate.jl"))
include(joinpath(examples_dir, "contractionanalysis/jump.jl"))


@testset "Hypatia tests" begin

# @info("starting interpolation tests")
# @testset "interpolation tests" begin
#     fekete_sample()
#     test_recover_lagrange_polys()
#     test_recover_cheb_polys()
# end

# @info("starting barrier tests")
# barrier_testfuns = [
#     test_epinormeucl_barrier,
#     test_epinorinf_barrier,
#     test_epinormspectral_barrier,
#     test_epiperpower_barrier,
#     test_epipersquare_barrier,
#     test_epipersumexp_barrier,
#     test_hypogeomean_barrier,
#     test_hypoperlog_barrier,
#     test_hypoperlogdet_barrier,
#     test_semidefinite_barrier,
#     test_wsospolyinterp_2_barrier,
#     test_wsospolyinterp_barrier,
#     test_wsospolyinterpmat_barrier,
#     test_wsospolyinterpsoc_barrier,
# ]
# @testset "barrier functions tests: $t" for t in barrier_testfuns
#     t()
# end

# @info("starting native interface tests")
# verbose = true
# system_solvers = [
#     SO.NaiveCombinedHSDSystemSolver,
#     SO.QRCholCombinedHSDSystemSolver,
#     ]
# testfuns_singular = [
#     dimension1,
#     consistent1,
#     inconsistent1,
#     inconsistent2,
#     ]
# @testset "preprocessing tests: $t, $s" for t in testfuns_singular, s in system_solvers
#     t(s, MO.PreprocessedLinearModel, verbose)
# end
# linear_models = [
#     MO.RawLinearModel,
#     MO.PreprocessedLinearModel,
#     ]
# testfuns_nonsingular = [
#     orthant1,
#     orthant2,
#     orthant3,
#     orthant4,
#     epinorminf1,
#     epinorminf2,
#     epinorminf3,
#     epinorminf4,
#     epinorminf5,
#     epinorminf6,
#     epinormeucl1,
#     epinormeucl2,
#     epipersquare1,
#     epipersquare2,
#     epipersquare3,
#     semidefinite1,
#     semidefinite2,
#     semidefinite3,
#     hypoperlog1,
#     hypoperlog2,
#     hypoperlog3,
#     hypoperlog4,
#     epiperpower1,
#     epiperpower2,
#     epiperpower3,
#     hypogeomean1,
#     hypogeomean2,
#     hypogeomean3,
#     hypogeomean4,
#     epinormspectral1,
#     hypoperlogdet1,
#     hypoperlogdet2,
#     hypoperlogdet3,
#     epipersumexp1,
#     epipersumexp2,
#     ]
# @testset "native tests: $t, $s, $m" for t in testfuns_nonsingular, s in system_solvers, m in linear_models
#     if s == SO.QRCholCombinedHSDSystemSolver && m == MO.RawLinearModel
#         continue # QRChol linear system solver needs preprocessed model
#     end
#     t(s, m, verbose)
# end

# @info("starting default native examples tests")
# testfuns = [
#     run_envelope_primal_dense,
#     run_envelope_dual_dense,
#     run_envelope_primal_sparse,
#     run_envelope_dual_sparse,
#     run_linearopt,
#     run_complexpolymin_primal,
#     run_complexpolymin_dual,
#     ]
# @testset "default examples: $t" for t in testfuns
#     t()
# end

@info("starting additional native examples tests")
verbose = true
system_solvers = [
    # SO.NaiveCombinedHSDSystemSolver,
    SO.QRCholCombinedHSDSystemSolver,
    ]
linear_models = [
    # MO.RawLinearModel,
    MO.PreprocessedLinearModel,
    ]
testfuns = [
#     # TODO test primal and dual formulations of envelope
#     envelope1,
#     envelope2,
#     envelope3,
#     envelope4,
    test_envelope,
#     linearopt1,
#     linearopt2,
    test_polymin,
#     test_complexpolymin1,
#     test_complexpolymin2,
#     test_complexpolymin3,
#     test_complexpolymin4,
#     test_complexpolymin5,
#     test_complexpolymin6,
#     test_complexpolymin7,
    ]
@testset "native examples: $t, $s, $m" for t in testfuns, s in system_solvers, m in linear_models
    if s == SO.QRCholCombinedHSDSystemSolver && m == MO.RawLinearModel
        continue # QRChol linear system solver needs preprocessed model
    end
    t(s, m, verbose)
end

# @info("starting MathOptInterface tests")
# verbose = false
# system_solvers = [
#     SO.NaiveCombinedHSDSystemSolver,
#     SO.QRCholCombinedHSDSystemSolver,
#     ]
# linear_models = [
#     MO.PreprocessedLinearModel, # MOI tests require preprocessing
#     ]
# @testset "MOI tests: $(d ? "dense" : "sparse"), $s, $m" for d in (false, true), s in system_solvers, m in linear_models
#     test_moi(d, s, m, verbose)
# end

# @info("starting default JuMP examples tests")
# testfuns = [
#     # run_JuMP_polymin_PSD, # too slow TODO check: final objective doesn't match
#     run_JuMP_sosmatrix_rand,
#     run_JuMP_sosmatrix_a,
#     run_JuMP_sosmatrix_poly_a,
#     run_JuMP_sosmatrix_poly_b,
#     run_JuMP_muconvexity_rand,
#     run_JuMP_muconvexity_a,
#     run_JuMP_muconvexity_b,
#     run_JuMP_muconvexity_c,
#     run_JuMP_muconvexity_d,
#     run_JuMP_sosmat1,
#     run_JuMP_sosmat2_scalar,
#     run_JuMP_sosmat2_matrix,
#     run_JuMP_sosmat2_matrix_dual,
#     run_JuMP_sosmat3_primal, # numerically unstable
#     run_JuMP_sosmat3_dual, # numerically unstable
#     ]
# @testset "default examples: $t" for t in testfuns
#     t()
# end

<<<<<<< HEAD
@info("starting additional JuMP examples tests")
@testset "JuMP examples" begin
    test_contraction_JuMP(verbose = true, tol_rel_opt = 1e-4, tol_abs_opt = 1e-4, tol_feas = 1e-4)
    # test_densityest_JuMP()
    # test_envelope_JuMP()
    # test_expdesign_JuMP()
    # test_lotkavolterra_JuMP()
    # test_polymin_JuMP()
    # test_univariate_roa_JuMP()
    # test_shapeconregr_JuMP()
end
=======
# @info("starting additional JuMP examples tests")
# testfuns = [
#     test_contraction_JuMP_many,
#     test_densityest_JuMP_many,
#     test_envelope_JuMP_many,
#     test_expdesign_JuMP_many,
#     # test_lotkavolterra_JuMP_many,
#     # test_polymin_JuMP_many,
#     test_univariate_roa_JuMP_many,
#     # test_shapeconregr_JuMP_many,
#     ]
# @testset "JuMP examples: $t" for t in testfuns
#     t()
# end
>>>>>>> 26f4168f

end<|MERGE_RESOLUTION|>--- conflicted
+++ resolved
@@ -223,7 +223,6 @@
 #     t()
 # end
 
-<<<<<<< HEAD
 @info("starting additional JuMP examples tests")
 @testset "JuMP examples" begin
     test_contraction_JuMP(verbose = true, tol_rel_opt = 1e-4, tol_abs_opt = 1e-4, tol_feas = 1e-4)
@@ -235,21 +234,5 @@
     # test_univariate_roa_JuMP()
     # test_shapeconregr_JuMP()
 end
-=======
-# @info("starting additional JuMP examples tests")
-# testfuns = [
-#     test_contraction_JuMP_many,
-#     test_densityest_JuMP_many,
-#     test_envelope_JuMP_many,
-#     test_expdesign_JuMP_many,
-#     # test_lotkavolterra_JuMP_many,
-#     # test_polymin_JuMP_many,
-#     test_univariate_roa_JuMP_many,
-#     # test_shapeconregr_JuMP_many,
-#     ]
-# @testset "JuMP examples: $t" for t in testfuns
-#     t()
-# end
->>>>>>> 26f4168f
 
 end