#=
Copyright 2019, Chris Coey and contributors

run examples tests from the examples folder and display basic benchmarks
=#

examples_dir = joinpath(@__DIR__, "../examples")
include(joinpath(examples_dir, "common.jl"))
using DataFrames
using Printf
using TimerOutputs

struct ExpInstances <: InstanceSet end
struct GeomeanInstances <: InstanceSet end
struct GeomeanInfInstances <: InstanceSet end
struct EntropyInstances <: InstanceSet end
struct PolyhedralInstances <: InstanceSet end
struct WSOSGeomeanInstances <: InstanceSet end

# run_in_bf = true
run_in_bf = false

# options to solvers
timer = TimerOutput()
tol = 1e-8
default_solver_options = (
    verbose = true,
    iter_limit = 100,
    timer = timer,
    system_solver = Solvers.NaiveDenseSystemSolver{Float64}(),
    # system_solver = Solvers.QRCholDenseSystemSolver{Float64}(),
    # max_nbhd = 0.02,
    tol_rel_opt = tol,
    tol_abs_opt = tol,
    tol_feas = tol,
    )

# instance sets and real types to run and corresponding time limits (seconds)
instance_sets = [
    # (FastInstances, Float64, 60),
    # (ExpInstances, Float64, 60),
    # (GeomeanInstances, Float64, 60),
<<<<<<< HEAD
=======
    # (GeomeanInfInstances, Float64, 60),
    # (WSOSGeomeanInstances, Float64, 60),
>>>>>>> 29b1dc1b
    (EntropyInstances, Float64, 60),
    # (PolyhedralInstances, Float64, 60),
    ]

# types of models to run and corresponding options and example names
model_types = [
    "native",
    "JuMP",
    ]

# list of names of native examples to run
native_example_names = [
    # "densityest",
    # "linearopt",
    ]

# list of names of JuMP examples to run
JuMP_example_names = [
    # "centralpolymat",
    # "expdesign",
    # "maxvolume", # TODO only useful for exp instances when geomean -> exp bridge is in
    # "portfolio",
    # "robustgeomprog",
    "signomialmin",
    ]

# start the tests

example_types = Tuple{String, Type{<:ExampleInstance}}[]
for mod_type in model_types, ex in eval(Symbol(mod_type, "_example_names"))
    ex_type = include(joinpath(examples_dir, ex, mod_type * ".jl"))
    push!(example_types, (ex, ex_type))
end

perf = DataFrame(
    example = Type{<:ExampleInstance}[],
    inst_set = Type{<:InstanceSet}[],
    real_T = Type{<:Real}[],
    count = Int[],
    inst_data = Tuple[],
    extender = Any[],
    test_time = Float64[],
    build_time = Float64[],
    status = Symbol[],
    solve_time = Float64[],
    iters = Int[],
    prim_obj = Float64[],
    dual_obj = Float64[],
    obj_diff = Float64[],
    compl = Float64[],
    x_viol = Float64[],
    y_viol = Float64[],
    z_viol = Float64[],
    ext_n = Int[],
    ext_p = Int[],
    ext_q = Int[],
    )

all_tests_time = time()

@testset "examples tests" begin
    for (ex_name, ex_type) in example_types, (inst_set, real_T, time_limit) in instance_sets
        ex_type_T = ex_type{real_T}
        instances = example_tests(ex_type_T, inst_set())
        isempty(instances) && continue
        println("\nstarting $(length(instances)) instances for $ex_type_T $inst_set\n")
        solver_options = (default_solver_options..., time_limit = time_limit)
        for (inst_num, inst) in enumerate(instances)
            if run_in_bf
                write_and_run(ex_type_T, inst...)
            else
                test_info = "$ex_type_T $inst_set $inst_num: $inst"
                @testset "$test_info" begin
                    println(test_info, "...")
                    test_time = @elapsed (extender, build_time, r) = test(ex_type_T, inst..., default_solver_options = solver_options)
                    push!(perf, (
                        ex_type, inst_set, real_T, inst_num, inst[1], extender, test_time, build_time,
                        r.status, r.solve_time, r.num_iters, r.primal_obj, r.dual_obj,
                        r.obj_diff, r.compl, r.x_viol, r.y_viol, r.z_viol,
                        r.n, r.p, r.q,
                        ))
                    @printf("... %8.2e seconds\n", test_time)
                end # write_only
            end
        end
    end

    # @printf("\nexamples tests total time: %8.2e seconds\n\n", time() - all_tests_time)
    # show(perf, allrows = true, allcols = true)
    # println("\n")
    # show(timer)
    # println("\n")
end

;
<|MERGE_RESOLUTION|>--- conflicted
+++ resolved
@@ -1,142 +1,139 @@
-#=
-Copyright 2019, Chris Coey and contributors
-
-run examples tests from the examples folder and display basic benchmarks
-=#
-
-examples_dir = joinpath(@__DIR__, "../examples")
-include(joinpath(examples_dir, "common.jl"))
-using DataFrames
-using Printf
-using TimerOutputs
-
-struct ExpInstances <: InstanceSet end
-struct GeomeanInstances <: InstanceSet end
-struct GeomeanInfInstances <: InstanceSet end
-struct EntropyInstances <: InstanceSet end
-struct PolyhedralInstances <: InstanceSet end
-struct WSOSGeomeanInstances <: InstanceSet end
-
-# run_in_bf = true
-run_in_bf = false
-
-# options to solvers
-timer = TimerOutput()
-tol = 1e-8
-default_solver_options = (
-    verbose = true,
-    iter_limit = 100,
-    timer = timer,
-    system_solver = Solvers.NaiveDenseSystemSolver{Float64}(),
-    # system_solver = Solvers.QRCholDenseSystemSolver{Float64}(),
-    # max_nbhd = 0.02,
-    tol_rel_opt = tol,
-    tol_abs_opt = tol,
-    tol_feas = tol,
-    )
-
-# instance sets and real types to run and corresponding time limits (seconds)
-instance_sets = [
-    # (FastInstances, Float64, 60),
-    # (ExpInstances, Float64, 60),
-    # (GeomeanInstances, Float64, 60),
-<<<<<<< HEAD
-=======
-    # (GeomeanInfInstances, Float64, 60),
-    # (WSOSGeomeanInstances, Float64, 60),
->>>>>>> 29b1dc1b
-    (EntropyInstances, Float64, 60),
-    # (PolyhedralInstances, Float64, 60),
-    ]
-
-# types of models to run and corresponding options and example names
-model_types = [
-    "native",
-    "JuMP",
-    ]
-
-# list of names of native examples to run
-native_example_names = [
-    # "densityest",
-    # "linearopt",
-    ]
-
-# list of names of JuMP examples to run
-JuMP_example_names = [
-    # "centralpolymat",
-    # "expdesign",
-    # "maxvolume", # TODO only useful for exp instances when geomean -> exp bridge is in
-    # "portfolio",
-    # "robustgeomprog",
-    "signomialmin",
-    ]
-
-# start the tests
-
-example_types = Tuple{String, Type{<:ExampleInstance}}[]
-for mod_type in model_types, ex in eval(Symbol(mod_type, "_example_names"))
-    ex_type = include(joinpath(examples_dir, ex, mod_type * ".jl"))
-    push!(example_types, (ex, ex_type))
-end
-
-perf = DataFrame(
-    example = Type{<:ExampleInstance}[],
-    inst_set = Type{<:InstanceSet}[],
-    real_T = Type{<:Real}[],
-    count = Int[],
-    inst_data = Tuple[],
-    extender = Any[],
-    test_time = Float64[],
-    build_time = Float64[],
-    status = Symbol[],
-    solve_time = Float64[],
-    iters = Int[],
-    prim_obj = Float64[],
-    dual_obj = Float64[],
-    obj_diff = Float64[],
-    compl = Float64[],
-    x_viol = Float64[],
-    y_viol = Float64[],
-    z_viol = Float64[],
-    ext_n = Int[],
-    ext_p = Int[],
-    ext_q = Int[],
-    )
-
-all_tests_time = time()
-
-@testset "examples tests" begin
-    for (ex_name, ex_type) in example_types, (inst_set, real_T, time_limit) in instance_sets
-        ex_type_T = ex_type{real_T}
-        instances = example_tests(ex_type_T, inst_set())
-        isempty(instances) && continue
-        println("\nstarting $(length(instances)) instances for $ex_type_T $inst_set\n")
-        solver_options = (default_solver_options..., time_limit = time_limit)
-        for (inst_num, inst) in enumerate(instances)
-            if run_in_bf
-                write_and_run(ex_type_T, inst...)
-            else
-                test_info = "$ex_type_T $inst_set $inst_num: $inst"
-                @testset "$test_info" begin
-                    println(test_info, "...")
-                    test_time = @elapsed (extender, build_time, r) = test(ex_type_T, inst..., default_solver_options = solver_options)
-                    push!(perf, (
-                        ex_type, inst_set, real_T, inst_num, inst[1], extender, test_time, build_time,
-                        r.status, r.solve_time, r.num_iters, r.primal_obj, r.dual_obj,
-                        r.obj_diff, r.compl, r.x_viol, r.y_viol, r.z_viol,
-                        r.n, r.p, r.q,
-                        ))
-                    @printf("... %8.2e seconds\n", test_time)
-                end # write_only
-            end
-        end
-    end
-
-    # @printf("\nexamples tests total time: %8.2e seconds\n\n", time() - all_tests_time)
-    # show(perf, allrows = true, allcols = true)
-    # println("\n")
-    # show(timer)
-    # println("\n")
-end
-
-;
+#=
+Copyright 2019, Chris Coey and contributors
+
+run examples tests from the examples folder and display basic benchmarks
+=#
+
+examples_dir = joinpath(@__DIR__, "../examples")
+include(joinpath(examples_dir, "common.jl"))
+using DataFrames
+using Printf
+using TimerOutputs
+
+struct ExpInstances <: InstanceSet end
+struct GeomeanInstances <: InstanceSet end
+struct GeomeanInfInstances <: InstanceSet end
+struct EntropyInstances <: InstanceSet end
+struct PolyhedralInstances <: InstanceSet end
+struct WSOSGeomeanInstances <: InstanceSet end
+
+# run_in_bf = true
+run_in_bf = false
+
+# options to solvers
+timer = TimerOutput()
+tol = 1e-8
+default_solver_options = (
+    verbose = true,
+    iter_limit = 100,
+    timer = timer,
+    system_solver = Solvers.NaiveDenseSystemSolver{Float64}(),
+    # system_solver = Solvers.QRCholDenseSystemSolver{Float64}(),
+    # max_nbhd = 0.02,
+    tol_rel_opt = tol,
+    tol_abs_opt = tol,
+    tol_feas = tol,
+    )
+
+# instance sets and real types to run and corresponding time limits (seconds)
+instance_sets = [
+    # (FastInstances, Float64, 60),
+    # (ExpInstances, Float64, 60),
+    # (GeomeanInstances, Float64, 60),
+    # (GeomeanInfInstances, Float64, 60),
+    # (WSOSGeomeanInstances, Float64, 60),
+    (EntropyInstances, Float64, 60),
+    # (PolyhedralInstances, Float64, 60),
+    ]
+
+# types of models to run and corresponding options and example names
+model_types = [
+    "native",
+    "JuMP",
+    ]
+
+# list of names of native examples to run
+native_example_names = [
+    # "densityest",
+    # "linearopt",
+    ]
+
+# list of names of JuMP examples to run
+JuMP_example_names = [
+    # "centralpolymat",
+    # "expdesign",
+    # "maxvolume", # TODO only useful for exp instances when geomean -> exp bridge is in
+    # "portfolio",
+    # "robustgeomprog",
+    "signomialmin",
+    ]
+
+# start the tests
+
+example_types = Tuple{String, Type{<:ExampleInstance}}[]
+for mod_type in model_types, ex in eval(Symbol(mod_type, "_example_names"))
+    ex_type = include(joinpath(examples_dir, ex, mod_type * ".jl"))
+    push!(example_types, (ex, ex_type))
+end
+
+perf = DataFrame(
+    example = Type{<:ExampleInstance}[],
+    inst_set = Type{<:InstanceSet}[],
+    real_T = Type{<:Real}[],
+    count = Int[],
+    inst_data = Tuple[],
+    extender = Any[],
+    test_time = Float64[],
+    build_time = Float64[],
+    status = Symbol[],
+    solve_time = Float64[],
+    iters = Int[],
+    prim_obj = Float64[],
+    dual_obj = Float64[],
+    obj_diff = Float64[],
+    compl = Float64[],
+    x_viol = Float64[],
+    y_viol = Float64[],
+    z_viol = Float64[],
+    ext_n = Int[],
+    ext_p = Int[],
+    ext_q = Int[],
+    )
+
+all_tests_time = time()
+
+@testset "examples tests" begin
+    for (ex_name, ex_type) in example_types, (inst_set, real_T, time_limit) in instance_sets
+        ex_type_T = ex_type{real_T}
+        instances = example_tests(ex_type_T, inst_set())
+        isempty(instances) && continue
+        println("\nstarting $(length(instances)) instances for $ex_type_T $inst_set\n")
+        solver_options = (default_solver_options..., time_limit = time_limit)
+        for (inst_num, inst) in enumerate(instances)
+            if run_in_bf
+                write_and_run(ex_type_T, inst...)
+            else
+                test_info = "$ex_type_T $inst_set $inst_num: $inst"
+                @testset "$test_info" begin
+                    println(test_info, "...")
+                    test_time = @elapsed (extender, build_time, r) = test(ex_type_T, inst..., default_solver_options = solver_options)
+                    push!(perf, (
+                        ex_type, inst_set, real_T, inst_num, inst[1], extender, test_time, build_time,
+                        r.status, r.solve_time, r.num_iters, r.primal_obj, r.dual_obj,
+                        r.obj_diff, r.compl, r.x_viol, r.y_viol, r.z_viol,
+                        r.n, r.p, r.q,
+                        ))
+                    @printf("... %8.2e seconds\n", test_time)
+                end # write_only
+            end
+        end
+    end
+
+    # @printf("\nexamples tests total time: %8.2e seconds\n\n", time() - all_tests_time)
+    # show(perf, allrows = true, allcols = true)
+    # println("\n")
+    # show(timer)
+    # println("\n")
+end
+
+;