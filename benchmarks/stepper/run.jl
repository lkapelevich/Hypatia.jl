#=
run stepper benchmarks
see stepper/README.md
=#

using Test
using Printf
import DataFrames
import CSV
import Hypatia
import Hypatia.Solvers

include(joinpath(@__DIR__, "../../examples/Examples.jl"))
using Main.Examples

# path to write results DataFrame to CSV
results_path = joinpath(mkpath(joinpath(@__DIR__, "raw")), "bench.csv")

# script verbosity
script_verbose = false

# default options to solvers
default_options = (
    # verbose = false,
    verbose = true,
    default_tol_relax = 10,
    iter_limit = 10000,
    time_limit = 2500,
    )

# stepper option sets to run
porc = Solvers.PredOrCentStepper{Float64}
comb = Solvers.CombinedStepper{Float64}
stepper_options = [
<<<<<<< HEAD
    # "basic" => porc(use_adjustment = false, use_curve_search = false,
    #     use_pred_sum_prox = true, use_sum_prox = true, prox_bound = 0.2844),
    # "prox" => porc(use_adjustment = false, use_curve_search = false),
    # "toa" => porc(use_adjustment = true, use_curve_search = false),
    # "curve" => porc(use_adjustment = true, use_curve_search = true),
=======
    "basic" => porc(use_adjustment = false, use_curve_search = false,
        use_max_prox = false, prox_bound = 0.2844),
    "prox" => porc(use_adjustment = false, use_curve_search = false),
    "toa" => porc(use_adjustment = true, use_curve_search = false),
    "curve" => porc(use_adjustment = true, use_curve_search = true),
>>>>>>> cc80a74f
    "comb" => comb(shift_sched = 0),
    ]

# instance sets and real types to run and corresponding time limits (seconds)
inst_sets = [
    # "minimal",
    # "fast",
    # "compile",
    # "various",
    "natvext",
    ]

time_all = time()

@testset "examples tests" begin
test_insts = Examples.get_test_instances()
perf = Examples.setup_benchmark_dataframe()
CSV.write(results_path, perf)

@testset "$mod, $ex" for (mod, mod_insts) in test_insts,
    (ex, (ex_type, ex_insts)) in mod_insts
@testset "$inst_set" for inst_set in inst_sets
    if inst_set == "compile"
        haskey(ex_insts, "various") || continue
        ex_insts["compile"] = ex_insts["various"]
    end
    haskey(ex_insts, inst_set) || continue
    inst_subset = ex_insts[inst_set]
    isempty(inst_subset) && continue

    for (step_name, stepper) in stepper_options
        info_perf = (; inst_set, :example => ex, :model_type => mod,
            :real_T => Float64, :solver_options => (step_name,))
        new_default_options = (; default_options..., stepper = stepper)

        str = "$mod $ex $inst_set $step_name"
        println("\nstarting $str")
        @testset "$str" begin
            Examples.run_instance_set(inst_subset, ex_type{Float64}, info_perf,
                new_default_options, script_verbose, perf, results_path)
        end
    end

end
end

println("\n")
DataFrames.show(perf, allrows = true, allcols = true)
println("\n")
flush(stdout); flush(stderr)
end

@printf("\nbenchmarks total time: %8.2e seconds\n\n", time() - time_all)
;<|MERGE_RESOLUTION|>--- conflicted
+++ resolved
@@ -32,19 +32,11 @@
 porc = Solvers.PredOrCentStepper{Float64}
 comb = Solvers.CombinedStepper{Float64}
 stepper_options = [
-<<<<<<< HEAD
     # "basic" => porc(use_adjustment = false, use_curve_search = false,
-    #     use_pred_sum_prox = true, use_sum_prox = true, prox_bound = 0.2844),
+    #     use_max_prox = false, prox_bound = 0.2844),
     # "prox" => porc(use_adjustment = false, use_curve_search = false),
     # "toa" => porc(use_adjustment = true, use_curve_search = false),
     # "curve" => porc(use_adjustment = true, use_curve_search = true),
-=======
-    "basic" => porc(use_adjustment = false, use_curve_search = false,
-        use_max_prox = false, prox_bound = 0.2844),
-    "prox" => porc(use_adjustment = false, use_curve_search = false),
-    "toa" => porc(use_adjustment = true, use_curve_search = false),
-    "curve" => porc(use_adjustment = true, use_curve_search = true),
->>>>>>> cc80a74f
     "comb" => comb(shift_sched = 0),
     ]
 
