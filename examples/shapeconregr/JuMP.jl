--- conflicted
+++ resolved
@@ -90,7 +90,6 @@
     options = (tol_feas = 1e-7, tol_rel_opt = 1e-6, tol_abs_opt = 1e-6, verbose = true)
     relaxed_options = (tol_feas = 1e-4, tol_rel_opt = 1e-4, tol_abs_opt = 1e-4)
     return [
-<<<<<<< HEAD
     # ((:naics5811, 4, true, false, true, true, false), nothing, options),
     # ((:naics5811, 4, true, true, true, true, false), nothing, relaxed_options),
     # ((:naics5811, 3, false, false, true, true, false), nothing, options),
@@ -98,6 +97,9 @@
     # ((:naics5811, 3, false, true, true, true, false), nothing, options),
     # ((:naics5811, 3, false, false, true, true, false), nothing, options),
     # ((:naics5811, 3, false, true, true, false, false), ClassicConeOptimizer, options),
+    ((1, 100, :func1, 5, 25, true, false, false, true, false), nothing, options),
+    ((1, 100, :func10, 5, 100, true, false, false, true, false), nothing, options),
+    ((2, 100, :func1, 5, 10, true, false, false, true, false), nothing, options),
     # ((2, 50, :func1, 5, 3, true, false, true, true, false), nothing, options),
     # ((2, 50, :func1, 5, 3, true, false, true, false, false), nothing, options),
     # ((2, 50, :func1, 5, 3, true, false, false, true, false), nothing, options),
@@ -118,45 +120,6 @@
     # ((4, 150, :func7, 0, 4, true, true, true, true, true), nothing, options),
     # ((4, 150, :func7, 0, 4, false, false, true, true, true), nothing, options),
     # ((3, 150, :func8, 0, 6, true, false, true, true, true), nothing, relaxed_options),
-    ((1, 100, :func10, 50, 100, true, false, false, true, false), nothing, options),
-=======
-    ((:naics5811, 4, true, false, true, true, false), nothing, options),
-    ((:naics5811, 4, true, true, true, true, false), nothing, relaxed_options),
-    ((:naics5811, 3, false, false, true, true, false), nothing, options),
-    ((:naics5811, 3, false, true, true, true, false), ClassicConeOptimizer, options),
-    ((:naics5811, 3, false, true, true, true, false), nothing, options),
-    ((:naics5811, 3, false, false, true, true, false), nothing, options),
-    ((:naics5811, 3, false, true, true, false, false), ClassicConeOptimizer, options),
-    ((:naics5811, 3, false, true, false, true, false), ClassicConeOptimizer, options),
-    ((1, 100, :func1, 5, 25, true, false, true, true, false),),
-    ((2, 100, :func1, 5, 10, true, false, true, true, false),),
-    ((2, 50, :func1, 5, 3, true, false, true, true, false), nothing, options),
-    ((2, 50, :func1, 5, 3, true, false, true, false, false), nothing, options),
-    ((2, 50, :func1, 5, 3, true, false, false, true, false), nothing, options),
-    ((2, 50, :func1, 5, 3, true, false, false, false, true), nothing, options),
-    ((2, 50, :func2, 5, 3, true, true, true, true, false), nothing, options),
-    ((2, 50, :func3, 5, 3, false, true, true, true, false), nothing, options),
-    ((2, 50, :func3, 5, 3, false, true, true, true, false), ClassicConeOptimizer, options),
-    ((2, 50, :func4, 5, 3, false, true, true, true, false), nothing, options),
-    ((2, 50, :func4, 5, 3, false, true, true, true, false), ClassicConeOptimizer, options),
-    ((2, 50, :func5, 5, 4, true, false, true, true, false), nothing, options),
-    ((2, 50, :func6, 5, 4, true, true, true, true, false), nothing, options),
-    ((2, 50, :func7, 5, 4, false, false, true, true, false), nothing, options),
-    ((2, 50, :func8, 5, 4, false, true, true, true, false), nothing, options),
-    ((4, 150, :func6, 0, 4, true, false, true, true, true), nothing, relaxed_options),
-    ((4, 150, :func7, 0, 4, true, false, true, true, true), nothing, options),
-    ((4, 150, :func7, 0, 4, true, true, true, true, true), nothing, options),
-    ((4, 150, :func7, 0, 4, false, false, true, true, true), nothing, options),
-    ((3, 150, :func8, 0, 6, true, false, true, true, true), nothing, options),
-    ((5, 100, :func9, 9, 4, false, true, true, true, false), nothing, options),
-    ((5, 100, :func9, 9, 4, false, true, true, true, false), ClassicConeOptimizer, options),
-    ((5, 100, :func10, 4, 4, false, false, true, true, false), nothing, options),
-    ((5, 100, :func10, 4, 4, false, true, true, true, false), nothing, options),
-    ((5, 100, :func10, 4, 4, false, true, true, true, false), ClassicConeOptimizer, options),
-    ((5, 100, :func10, 4, 4, false, true, true, false, false), ClassicConeOptimizer, options),
-    ((5, 100, :func10, 4, 4, false, true, false, true, false), ClassicConeOptimizer, options),
-    ((5, 100, :func10, 4, 4, false, true, false, false, false), ClassicConeOptimizer, options),
->>>>>>> 53c4e814
     ]
 end
 example_tests(::Type{ShapeConRegrJuMP{Float64}}, ::SlowInstances) = begin
@@ -194,33 +157,26 @@
     conv_dom = mono_dom
     mono_profile = ones(Int, size(X, 2))
     conv_profile = 1
-
-    use_mono = false
-
     U = binomial(n + deg, n)
+
     model = JuMP.Model()
     JuMP.@variable(model, regressor[1:U])
-    if use_mono
-        DP.@polyvar x[1:n]
-        monos = DP.monomials(x, 0:deg)
-        regressor_fun = DP.polynomial(regressor, monos)
-    else
-        (regressor_points, _) = ModelUtilities.get_interp_pts(ModelUtilities.FreeDomain{Float64}(n), deg)
-        #
-        # lagrange_polys = ModelUtilities.recover_lagrange_polys(regressor_points, deg)
-        # regressor_fun = DP.polynomial(regressor, lagrange_polys)
-        # x = DP.variables(lagrange_polys)
-        #
-        DP.@polyvar x[1:n]
-        monos = DP.monomials(x, 0:deg)
-        cheby_monos = basis_covering_monomials(ChebyshevBasisSecondKind, [monos...]).polynomials # yuck typing
-        # vandermonde = [cheby_monos[j](view(regressor_points, i, :)) for i in 1:U, j in 1:U]
-        vandermonde = [monos[j](view(regressor_points, i, :)) for i in 1:U, j in 1:U]
-        @show cond(vandermonde)
-        regressor_mono = inv(vandermonde) * regressor
-        regressor_fun = DP.polynomial(regressor_mono, monos)
-        # regressor_fun = DP.polynomial(regressor_mono, cheby_monos)
-    end
+
+    (regressor_points, _) = ModelUtilities.get_interp_pts(ModelUtilities.FreeDomain{Float64}(n), deg)
+    #
+    # lagrange_polys = ModelUtilities.recover_lagrange_polys(regressor_points, deg)
+    # regressor_fun = DP.polynomial(regressor, lagrange_polys)
+    # x = DP.variables(lagrange_polys)
+    #
+    DP.@polyvar x[1:n]
+    monos = DP.monomials(x, 0:deg)
+    cheby_monos = basis_covering_monomials(ChebyshevBasisSecondKind, [monos...]).polynomials # yuck typing
+    # vandermonde = [cheby_monos[j](view(regressor_points, i, :)) for i in 1:U, j in 1:U]
+    vandermonde = [monos[j](view(regressor_points, i, :)) for i in 1:U, j in 1:U]
+    @show cond(vandermonde)
+    regressor_mono = inv(vandermonde) * regressor
+    regressor_fun = DP.polynomial(regressor_mono, monos)
+    # regressor_fun = DP.polynomial(regressor_mono, cheby_monos)
 
     # monotonicity
     if inst.use_monotonicity
