--- conflicted
+++ resolved
@@ -35,13 +35,8 @@
     # ("minimal", Float32, 60),
     # ("minimal", BigFloat, 60),
     # ("fast", Float64, 60),
-<<<<<<< HEAD
     ("various", Float64, 500),
     ]
-=======
-    # ("various", Float64, 120),
-]
->>>>>>> 0fb7fc4d
 
 perf = Examples.setup_benchmark_dataframe()
 
