--- conflicted
+++ resolved
@@ -20,11 +20,7 @@
 Random.randn(R::Type{Complex{BigFloat}}, dims::Vararg{Int, N} where N) = R.(randn(ComplexF64, dims...))
 
 # helper for calculating solution violations
-<<<<<<< HEAD
-relative_residual(residual::Vector{T}, constant::Vector{T}) where {T <: Real} = norm(residual, Inf) / max(one(T), norm(constant, Inf))
-=======
 relative_residual(residual::Vector{T}, constant::Vector{T}) where {T <: Real} = norm(residual, Inf) / (1 + norm(constant, Inf))
->>>>>>> 6ce733cd
 
 # calculate violations for Hypatia certificate equalities
 function certificate_violations(
