--- conflicted
+++ resolved
@@ -53,11 +53,7 @@
         # U variables
         h_poly = zeros(T, U)
         b_poly = T[]
-<<<<<<< HEAD
-        push!(cones, CO.WSOSInterpNonnegative{T, T}(U, [P0, PWts...]))
-=======
-        push!(cones, CO.WSOSPolyInterp{T, T}(U, Ps))
->>>>>>> 59ec2477
+        push!(cones, CO.WSOSInterpNonnegative{T, T}(U, Ps))
         cone_offset += U
     else
         # U polynomial coefficient variables plus PSD variables
