--- conflicted
+++ resolved
@@ -44,13 +44,9 @@
     ((:cancer, 4, true, true, true),),
     ((:cancer, 4, false, true, true),),
     ((:cancer, 4, true, false, true),),
-<<<<<<< HEAD
     ]
 insts["various"] = [
     ((50, 1, 4, false, false, true),),
     ((50, 1, 10, false, false, true),),
     ]
-=======
-]
->>>>>>> 0fb7fc4d
 return (DensityEstNative, insts)