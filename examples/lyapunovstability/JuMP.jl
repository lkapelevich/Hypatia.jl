--- conflicted
+++ resolved
@@ -1,138 +1,121 @@
-#=
-Copyright 2020, Chris Coey, Lea Kapelevich and contributors
-
-problem 1 (linear_dynamics = true)
-eigenvalue problem related to Lyapunov stability example from sections 2.2.2 / 6.3.2
-"Linear Matrix Inequalities in System and Control Theory" by
-S. Boyd, L. El Ghaoui, E. Feron, and V. Balakrishnan:
-min t
-P in S_+
-[-A'*P - P*A - C'C, P*B;
-B'*P, tI] in S_+
-for the system with linear dynamics x_dot = A*x
-
-problem 2 (linear_dynamics = false)
-Lyapunov stability example from https://stanford.edu/class/ee363/sessions/s4notes.pdf:
-min t
-P - I in S_+
-[-A'*P - P*A - alpha*P - t*gamma^2*I, -P;
--P, tI] in S_+
-originally a feasibility problem, a feasible P and t prove the existence of a Lyapunov function
-for the system x_dot = A*x+g(x), norm(g(x)) <= gamma*norm(x)
-=#
-
-using LinearAlgebra
-import Random
-using Test
-import MathOptInterface
-const MOI = MathOptInterface
-import JuMP
-import Hypatia
-const CO = Hypatia.Cones
-
-function lyapunovstabilityJuMP(
-    W_rows::Int,
-    W_cols::Int = W_rows;
-    use_matrixepipersquare::Bool = true,
-    linear_dynamics::Bool = true,
-    )
-    model = JuMP.Model()
-    JuMP.@variable(model, t)
-    JuMP.@objective(model, Min, t)
-
-    if linear_dynamics
-        A = randn(W_rows, W_rows)
-        A = -A * A'
-        B = randn(W_rows, W_cols)
-        C = randn(W_rows, W_rows)
-        JuMP.@variable(model, P[1:W_rows, 1:W_rows], PSD)
-        U = -A' * P - P * A - C' * C / 100
-        W = P * B
-    else
-        # P = -A is a feasible solution, with alpha and gamma sufficiently small
-        A = randn(W_rows, W_rows)
-        A = -A * A' - I
-        alpha = 0.01
-        gamma = 0.01
-        JuMP.@variable(model, P[1:W_rows, 1:W_rows], Symmetric)
-        JuMP.@constraint(model, Symmetric(P - I) in JuMP.PSDCone())
-        U = -A' * P - P * A - alpha * P - (t * gamma ^ 2) .* Matrix(I, W_rows, W_rows)
-        W = -P
-    end
-
-    if use_matrixepipersquare
-        U_svec = CO.smat_to_svec!(zeros(eltype(U), CO.svec_length(W_rows)), U, sqrt(2))
-        JuMP.@constraint(model, vcat(U_svec, t / 2, vec(W)) in Hypatia.MatrixEpiPerSquareCone{Float64, Float64}(W_rows, W_cols))
-    else
-        JuMP.@constraint(model, Symmetric([t .* Matrix(I, W_cols, W_cols) W'; W U]) in JuMP.PSDCone())
-    end
-
-    return (model = model,)
-end
-
-<<<<<<< HEAD
-lyapunovstabilityJuMP1() = lyapunovstabilityJuMP(25, use_matrixepipersquare = true)
-lyapunovstabilityJuMP2() = lyapunovstabilityJuMP(25, use_matrixepipersquare = false)
-lyapunovstabilityJuMP3() = lyapunovstabilityJuMP(10, use_matrixepipersquare = true)
-lyapunovstabilityJuMP4() = lyapunovstabilityJuMP(10, use_matrixepipersquare = false)
-lyapunovstabilityJuMP5() = lyapunovstabilityJuMP(25, use_matrixepipersquare = true)
-lyapunovstabilityJuMP6() = lyapunovstabilityJuMP(25, use_matrixepipersquare = false)
-=======
-lyapunovstabilityJuMP1() = lyapunovstabilityJuMP(5, 6, use_matrixepipersquare = true)
-lyapunovstabilityJuMP2() = lyapunovstabilityJuMP(5, 6, use_matrixepipersquare = false)
-lyapunovstabilityJuMP3() = lyapunovstabilityJuMP(10, 20, use_matrixepipersquare = true)
-lyapunovstabilityJuMP4() = lyapunovstabilityJuMP(10, 20, use_matrixepipersquare = false)
-lyapunovstabilityJuMP5() = lyapunovstabilityJuMP(25, 30, use_matrixepipersquare = true)
-lyapunovstabilityJuMP6() = lyapunovstabilityJuMP(25, 30, use_matrixepipersquare = false)
->>>>>>> e52e3faa
-lyapunovstabilityJuMP7() = lyapunovstabilityJuMP(5, use_matrixepipersquare = true, linear_dynamics = false)
-lyapunovstabilityJuMP8() = lyapunovstabilityJuMP(5, use_matrixepipersquare = false, linear_dynamics = false)
-lyapunovstabilityJuMP9() = lyapunovstabilityJuMP(10, use_matrixepipersquare = true, linear_dynamics = false)
-lyapunovstabilityJuMP10() = lyapunovstabilityJuMP(10, use_matrixepipersquare = false, linear_dynamics = false)
-lyapunovstabilityJuMP11() = lyapunovstabilityJuMP(25, use_matrixepipersquare = true, linear_dynamics = false)
-lyapunovstabilityJuMP12() = lyapunovstabilityJuMP(25, use_matrixepipersquare = false, linear_dynamics = false)
-
-using TimerOutputs
-
-function test_lyapunovstabilityJuMP(instance::Function; options, rseed::Int = 1)
-    Random.seed!(rseed)
-    d = instance()
-    JuMP.set_optimizer(d.model, () -> Hypatia.Optimizer(; options...))
-    JuMP.optimize!(d.model)
-    @test JuMP.termination_status(d.model) == MOI.OPTIMAL
-    print_timer(JuMP.backend(d.model).optimizer.model.optimizer.solver.timer)
-    return
-end
-
-test_lyapunovstabilityJuMP_all(; options...) = test_lyapunovstabilityJuMP.([
-    lyapunovstabilityJuMP1,
-    lyapunovstabilityJuMP2,
-    lyapunovstabilityJuMP3,
-    lyapunovstabilityJuMP4,
-    lyapunovstabilityJuMP5,
-    lyapunovstabilityJuMP6,
-    lyapunovstabilityJuMP7,
-    lyapunovstabilityJuMP8,
-    lyapunovstabilityJuMP9,
-    lyapunovstabilityJuMP10,
-    lyapunovstabilityJuMP11,
-    lyapunovstabilityJuMP12,
-    ], options = options)
-
-test_lyapunovstabilityJuMP(; options...) = test_lyapunovstabilityJuMP.([
-    lyapunovstabilityJuMP1,
-    lyapunovstabilityJuMP2,
-<<<<<<< HEAD
-    # lyapunovstabilityJuMP6,
-    # lyapunovstabilityJuMP7,
-    ], options = options)
-
-options = (use_infty_nbhd = true,)
-test_lyapunovstabilityJuMP(; options...)
-
-=======
-    lyapunovstabilityJuMP7,
-    lyapunovstabilityJuMP8,
-    ], options = options)
-
->>>>>>> e52e3faa
+#=
+Copyright 2020, Chris Coey, Lea Kapelevich and contributors
+
+problem 1 (linear_dynamics = true)
+eigenvalue problem related to Lyapunov stability example from sections 2.2.2 / 6.3.2
+"Linear Matrix Inequalities in System and Control Theory" by
+S. Boyd, L. El Ghaoui, E. Feron, and V. Balakrishnan:
+min t
+P in S_+
+[-A'*P - P*A - C'C, P*B;
+B'*P, tI] in S_+
+for the system with linear dynamics x_dot = A*x
+
+problem 2 (linear_dynamics = false)
+Lyapunov stability example from https://stanford.edu/class/ee363/sessions/s4notes.pdf:
+min t
+P - I in S_+
+[-A'*P - P*A - alpha*P - t*gamma^2*I, -P;
+-P, tI] in S_+
+originally a feasibility problem, a feasible P and t prove the existence of a Lyapunov function
+for the system x_dot = A*x+g(x), norm(g(x)) <= gamma*norm(x)
+=#
+
+using LinearAlgebra
+import Random
+using Test
+import MathOptInterface
+const MOI = MathOptInterface
+import JuMP
+import Hypatia
+const CO = Hypatia.Cones
+
+function lyapunovstabilityJuMP(
+    W_rows::Int,
+    W_cols::Int = W_rows;
+    use_matrixepipersquare::Bool = true,
+    linear_dynamics::Bool = true,
+    )
+    model = JuMP.Model()
+    JuMP.@variable(model, t)
+    JuMP.@objective(model, Min, t)
+
+    if linear_dynamics
+        A = randn(W_rows, W_rows)
+        A = -A * A'
+        B = randn(W_rows, W_cols)
+        C = randn(W_rows, W_rows)
+        JuMP.@variable(model, P[1:W_rows, 1:W_rows], PSD)
+        U = -A' * P - P * A - C' * C / 100
+        W = P * B
+    else
+        # P = -A is a feasible solution, with alpha and gamma sufficiently small
+        A = randn(W_rows, W_rows)
+        A = -A * A' - I
+        alpha = 0.01
+        gamma = 0.01
+        JuMP.@variable(model, P[1:W_rows, 1:W_rows], Symmetric)
+        JuMP.@constraint(model, Symmetric(P - I) in JuMP.PSDCone())
+        U = -A' * P - P * A - alpha * P - (t * gamma ^ 2) .* Matrix(I, W_rows, W_rows)
+        W = -P
+    end
+
+    if use_matrixepipersquare
+        U_svec = CO.smat_to_svec!(zeros(eltype(U), CO.svec_length(W_rows)), U, sqrt(2))
+        JuMP.@constraint(model, vcat(U_svec, t / 2, vec(W)) in Hypatia.MatrixEpiPerSquareCone{Float64, Float64}(W_rows, W_cols))
+    else
+        JuMP.@constraint(model, Symmetric([t .* Matrix(I, W_cols, W_cols) W'; W U]) in JuMP.PSDCone())
+    end
+
+    return (model = model,)
+end
+
+lyapunovstabilityJuMP1() = lyapunovstabilityJuMP(5, 6, use_matrixepipersquare = true)
+lyapunovstabilityJuMP2() = lyapunovstabilityJuMP(5, 6, use_matrixepipersquare = false)
+lyapunovstabilityJuMP3() = lyapunovstabilityJuMP(10, 20, use_matrixepipersquare = true)
+lyapunovstabilityJuMP4() = lyapunovstabilityJuMP(10, 20, use_matrixepipersquare = false)
+lyapunovstabilityJuMP5() = lyapunovstabilityJuMP(25, 30, use_matrixepipersquare = true)
+lyapunovstabilityJuMP6() = lyapunovstabilityJuMP(25, 30, use_matrixepipersquare = false)
+lyapunovstabilityJuMP7() = lyapunovstabilityJuMP(5, use_matrixepipersquare = true, linear_dynamics = false)
+lyapunovstabilityJuMP8() = lyapunovstabilityJuMP(5, use_matrixepipersquare = false, linear_dynamics = false)
+lyapunovstabilityJuMP9() = lyapunovstabilityJuMP(10, use_matrixepipersquare = true, linear_dynamics = false)
+lyapunovstabilityJuMP10() = lyapunovstabilityJuMP(10, use_matrixepipersquare = false, linear_dynamics = false)
+lyapunovstabilityJuMP11() = lyapunovstabilityJuMP(25, use_matrixepipersquare = true, linear_dynamics = false)
+lyapunovstabilityJuMP12() = lyapunovstabilityJuMP(25, use_matrixepipersquare = false, linear_dynamics = false)
+
+using TimerOutputs
+
+function test_lyapunovstabilityJuMP(instance::Function; options, rseed::Int = 1)
+    Random.seed!(rseed)
+    d = instance()
+    JuMP.set_optimizer(d.model, () -> Hypatia.Optimizer(; options...))
+    JuMP.optimize!(d.model)
+    @test JuMP.termination_status(d.model) == MOI.OPTIMAL
+    print_timer(JuMP.backend(d.model).optimizer.model.optimizer.solver.timer)
+    return
+end
+
+test_lyapunovstabilityJuMP_all(; options...) = test_lyapunovstabilityJuMP.([
+    lyapunovstabilityJuMP1,
+    lyapunovstabilityJuMP2,
+    lyapunovstabilityJuMP3,
+    lyapunovstabilityJuMP4,
+    lyapunovstabilityJuMP5,
+    lyapunovstabilityJuMP6,
+    lyapunovstabilityJuMP7,
+    lyapunovstabilityJuMP8,
+    lyapunovstabilityJuMP9,
+    lyapunovstabilityJuMP10,
+    lyapunovstabilityJuMP11,
+    lyapunovstabilityJuMP12,
+    ], options = options)
+
+test_lyapunovstabilityJuMP(; options...) = test_lyapunovstabilityJuMP.([
+    lyapunovstabilityJuMP1,
+    lyapunovstabilityJuMP2,
+    lyapunovstabilityJuMP7,
+    lyapunovstabilityJuMP8,
+    ], options = options)
+
+options = (use_infty_nbhd = true,)
+test_lyapunovstabilityJuMP(; options...)