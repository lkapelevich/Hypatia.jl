#=
Copyright 2018, Chris Coey, Lea Kapelevich and contributors

contraction analysis example adapted from
"Stability and robustness analysis of nonlinear systems via contraction metrics and SOS programming"
Aylward, E.M., Parrilo, P.A. and Slotine, J.J.E
=#

using LinearAlgebra
using Test
import Random
import MathOptInterface
const MOI = MathOptInterface
import JuMP
import DynamicPolynomials
const DP = DynamicPolynomials
import PolyJuMP
const PJ = PolyJuMP
import SumOfSquares
import Hypatia
const HYP = Hypatia
const MU = HYP.ModelUtilities

const rt2 = sqrt(2)

function contractionJuMP(
    beta::Float64,
    M_deg::Int,
    delta::Float64;
    use_wsos::Bool = true,
    )
    n = 2
    dom = MU.FreeDomain{Float64}(n)

    M_halfdeg = div(M_deg + 1, 2)
    (U_M, pts_M, Ps_M, _) = MU.interpolate(dom, M_halfdeg, sample = false)
    lagrange_polys = MU.recover_lagrange_polys(pts_M, 2 * M_halfdeg)

    polyjump_basis = PJ.FixedPolynomialBasis(lagrange_polys)
    x = DP.variables(lagrange_polys[1])

    # dynamics according to the Moore-Greitzer model
    dx1dt = -x[2] - 1.5 * x[1]^2 - 0.5 * x[1]^3
    dx2dt = 3 * x[1] - x[2]
    dynamics = [dx1dt; dx2dt]

    model = JuMP.Model()
    JuMP.@variable(model, polys[1:3], PJ.Poly(polyjump_basis))

    M = [polys[1] polys[2]; polys[2] polys[3]]
    dMdt = [JuMP.dot(DP.differentiate(M[i, j], x), dynamics) for i in 1:n, j in 1:n]
    dfdx = DP.differentiate(dynamics, x)'
    Mdfdx = [sum(M[i, k] * dfdx[k, j] for k in 1:n) for i in 1:n, j in 1:n]
    R = Mdfdx + Mdfdx' + dMdt + beta * M

    if use_wsos
        deg_R = maximum(DP.maxdegree.(R))
        d_R = div(deg_R + 1, 2)
<<<<<<< HEAD
        (U_R, pts_R, P0_R, _, _) = MU.interpolate(dom, d_R, sample = true)
        M_gap = [M[i, j](pts_M[u, :]) - (i == j ? delta : 0.0) for i in 1:n for j in 1:i for u in 1:U_M]
        R_gap = [-R[i, j](pts_R[u, :]) - (i == j ? delta : 0.0) for i in 1:n for j in 1:i for u in 1:U_R]
        JuMP.@constraint(model, MU.vec_to_svec!(M_gap, sqrt(2), incr = U_M) in HYP.WSOSInterpPossemidefTriCone(n, U_M, [P0_M]))
        JuMP.@constraint(model, MU.vec_to_svec!(R_gap, sqrt(2), incr = U_R) in HYP.WSOSInterpPossemidefTriCone(n, U_R, [P0_R]))
=======
        (U_R, pts_R, Ps_R, _) = MU.interpolate(dom, d_R, sample = true)
        JuMP.@constraint(model, [M[i, j](pts_M[u, :]) * (i == j ? 1.0 : rt2) - (i == j ? delta : 0.0) for i in 1:n for j in 1:i for u in 1:U_M] in HYP.WSOSPolyInterpMatCone(n, U_M, Ps_M))
        JuMP.@constraint(model, [-R[i, j](pts_R[u, :]) * (i == j ? 1.0 : rt2) - (i == j ? delta : 0.0) for i in 1:n for j in 1:i for u in 1:U_R] in HYP.WSOSPolyInterpMatCone(n, U_R, Ps_R))
>>>>>>> 59ec2477
    else
        PJ.setpolymodule!(model, SumOfSquares)
        JuMP.@constraint(model, M - Matrix(delta * I, n, n) in JuMP.PSDCone())
        JuMP.@constraint(model, -R - Matrix(delta * I, n, n) in JuMP.PSDCone())
    end

    return (model = model,)
end

contractionJuMP1() = contractionJuMP(0.77, 4, 1e-3, use_wsos = true)
contractionJuMP2() = contractionJuMP(0.77, 4, 1e-3, use_wsos = false)
contractionJuMP3() = contractionJuMP(0.85, 4, 1e-3, use_wsos = true)
contractionJuMP4() = contractionJuMP(0.85, 4, 1e-3, use_wsos = false)

function test_contractionJuMP(instance::Tuple{Function, Bool}; options, rseed::Int = 1)
    Random.seed!(rseed)
    (instance, is_feas) = instance
    d = instance()
    JuMP.optimize!(d.model, JuMP.with_optimizer(Hypatia.Optimizer; options...))
    @test JuMP.termination_status(d.model) == (is_feas ? MOI.OPTIMAL : MOI.INFEASIBLE)
    return
end

test_contractionJuMP_all(; options...) = test_contractionJuMP.([
    (contractionJuMP1, true),
    (contractionJuMP2, true),
    (contractionJuMP3, false),
    (contractionJuMP4, false),
    ], options = options)

test_contractionJuMP(; options...) = test_contractionJuMP.([
    (contractionJuMP1, true),
    (contractionJuMP2, true),
    (contractionJuMP3, false),
    (contractionJuMP4, false),
    ], options = options)<|MERGE_RESOLUTION|>--- conflicted
+++ resolved
@@ -56,17 +56,11 @@
     if use_wsos
         deg_R = maximum(DP.maxdegree.(R))
         d_R = div(deg_R + 1, 2)
-<<<<<<< HEAD
-        (U_R, pts_R, P0_R, _, _) = MU.interpolate(dom, d_R, sample = true)
+        (U_R, pts_R, Ps_R, _) = MU.interpolate(dom, d_R, sample = true)
         M_gap = [M[i, j](pts_M[u, :]) - (i == j ? delta : 0.0) for i in 1:n for j in 1:i for u in 1:U_M]
         R_gap = [-R[i, j](pts_R[u, :]) - (i == j ? delta : 0.0) for i in 1:n for j in 1:i for u in 1:U_R]
-        JuMP.@constraint(model, MU.vec_to_svec!(M_gap, sqrt(2), incr = U_M) in HYP.WSOSInterpPossemidefTriCone(n, U_M, [P0_M]))
-        JuMP.@constraint(model, MU.vec_to_svec!(R_gap, sqrt(2), incr = U_R) in HYP.WSOSInterpPossemidefTriCone(n, U_R, [P0_R]))
-=======
-        (U_R, pts_R, Ps_R, _) = MU.interpolate(dom, d_R, sample = true)
-        JuMP.@constraint(model, [M[i, j](pts_M[u, :]) * (i == j ? 1.0 : rt2) - (i == j ? delta : 0.0) for i in 1:n for j in 1:i for u in 1:U_M] in HYP.WSOSPolyInterpMatCone(n, U_M, Ps_M))
-        JuMP.@constraint(model, [-R[i, j](pts_R[u, :]) * (i == j ? 1.0 : rt2) - (i == j ? delta : 0.0) for i in 1:n for j in 1:i for u in 1:U_R] in HYP.WSOSPolyInterpMatCone(n, U_R, Ps_R))
->>>>>>> 59ec2477
+        JuMP.@constraint(model, MU.vec_to_svec!(M_gap, sqrt(2), incr = U_M) in HYP.WSOSInterpPossemidefTriCone(n, U_M, Ps_M))
+        JuMP.@constraint(model, MU.vec_to_svec!(R_gap, sqrt(2), incr = U_R) in HYP.WSOSInterpPossemidefTriCone(n, U_R, Ps_R))
     else
         PJ.setpolymodule!(model, SumOfSquares)
         JuMP.@constraint(model, M - Matrix(delta * I, n, n) in JuMP.PSDCone())
