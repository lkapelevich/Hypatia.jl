"""
Interior point algorithms for conic models.
"""
module Solvers

using DocStringExtensions
using Printf
using LinearAlgebra
using SparseArrays
import SuiteSparse
import LinearMaps
import IterativeSolvers
using Test
import Base.convert
import Hypatia.Cones
import Hypatia.Models
import Hypatia.SparseNonSymCache
import Hypatia.SparseSymCache
import Hypatia.diag_min
import Hypatia.update_fact
import Hypatia.inv_prod
import Hypatia.free_memory
import Hypatia.int_type
import Hypatia.nonsymm_fact_copy!
import Hypatia.symm_fact_copy!
import Hypatia.posdef_fact_copy!
import Hypatia.outer_prod!

const RealOrNothing = Union{Real, Nothing}

include("point.jl")

# solver termination status codes
@enum Status begin
    NotLoaded
    Loaded
    SolveCalled
    Optimal
    PrimalInfeasible
    DualInfeasible
    IllPosed
    PrimalInconsistent
    DualInconsistent
    SlowProgress
    IterationLimit
    TimeLimit
    NumericalFailure
    UnknownStatus
end

convert(::Type{String}, status::Status) = string(status)

abstract type Stepper{T <: Real} end

abstract type SystemSolver{T <: Real} end

"""
$(TYPEDEF)

Hypatia's interior point solver type. See source for options and defaults.
"""
mutable struct Solver{T <: Real}
    # main options
    verbose::Bool
    iter_limit::Int
    time_limit::Float64
    tol_rel_opt::T
    tol_abs_opt::T
    tol_feas::T
    tol_infeas::T
    tol_illposed::T
    tol_slow::T
    preprocess::Bool
    reduce::Bool
    rescale::Bool
    init_use_indirect::Bool
    init_tol_qr::T
    stepper::Stepper{T}
    syssolver::SystemSolver{T}
    use_dense_model::Bool # make the model use dense A and G data instead of sparse

    # current status of the solver object and info
    status::Status
    solve_time::Float64
    num_iters::Int

    # helpful performance metrics for major subprocedures
    time_rescale::Float64 # rescale affine data
    time_initx::Float64 # preprocess dual equalities and finding initial x point
    time_inity::Float64 # preprocess primal equalities and finding initial y point
    time_loadsys::Float64 # initialize/load system solver
    time_upsys::Float64 # update LHS and factorization etc for directions solving
    time_upfact::Float64 # update inner factorization for directions solving only
    time_uprhs::Float64 # update RHSs for directions
    time_getdir::Float64 # solve for directions
    time_search::Float64 # searches for alpha parameters

    # model and preprocessed model data
    orig_model::Models.Model{T}
    model::Models.Model{T}
    x_keep_idxs::AbstractVector{Int}
    y_keep_idxs::AbstractVector{Int}
    Ap_R::UpperTriangular{T, <:AbstractMatrix{T}}
    Ap_Q::Union{UniformScaling, AbstractMatrix{T}}
    reduce_cQ1
    reduce_Rpib0
    reduce_GQ1
    reduce_Ap_R
    reduce_Ap_Q
    reduce_y_keep_idxs
    reduce_row_piv_inv

    # current iterate
    point::Point{T}
    mu::T

    # result (solution) point
    result::Point{T}

    # residuals
    x_residual::Vector{T}
    y_residual::Vector{T}
    z_residual::Vector{T}
    tau_residual::T
    x_norm_res_t::T
    y_norm_res_t::T
    z_norm_res_t::T
    x_norm_res::T
    y_norm_res::T
    z_norm_res::T

    # direction solving helpers
    res_norm_cutoff::T # desired worst-case residual norm (inf) on direction
    max_ref_steps::Int # maximum number of iterative refinement steps

    # convergence parameters
    primal_obj_t::T
    dual_obj_t::T
    primal_obj::T
    dual_obj::T
    gap::T
    x_feas::T
    y_feas::T
    z_feas::T
    tau_feas::T

    # termination condition helpers
    x_conv_tol::T
    y_conv_tol::T
    z_conv_tol::T
    # TODO count how many slow with counter field and use option for max slow count
    prev_is_slow::Bool
    prev2_is_slow::Bool
    worst_dir_res::T

    # data scaling
    used_rescaling::Bool
    b_scale::Vector{T}
    c_scale::Vector{T}
    h_scale::Vector{T}

    compl_prev::T # TODO delete

    function Solver{T}(;
        verbose::Bool = true,
        iter_limit::Int = 1000,
        time_limit::Real = Inf,
        tol_rel_opt::RealOrNothing = nothing,
        tol_abs_opt::RealOrNothing = nothing,
        tol_feas::RealOrNothing = nothing,
        tol_infeas::RealOrNothing = nothing,
        tol_illposed::RealOrNothing = nothing,
        default_tol_power::RealOrNothing = nothing,
        default_tol_relax::RealOrNothing = nothing,
        tol_slow::Real = 1e-3,
        preprocess::Bool = true,
        reduce::Bool = true,
        rescale::Bool = true,
        init_use_indirect::Bool = false,
        init_tol_qr::Real = 1000 * eps(T),
        stepper::Stepper{T} = CombinedStepper{T}(),
        syssolver::SystemSolver{T} = QRCholDenseSystemSolver{T}(),
        use_dense_model::Bool = (syssolver isa QRCholDenseSystemSolver{T}),
        ) where {T <: Real}
        if isa(syssolver, QRCholSystemSolver{T})
            @assert preprocess # require preprocessing for QRCholSystemSolver # TODO only need primal eq preprocessing or reduction
        end
        if reduce
            @assert preprocess # cannot use reduction without preprocessing # TODO only need primal eq preprocessing
        end
        # @assert !(init_use_indirect && preprocess) # cannot use preprocessing and indirect methods for initial point

        if isnothing(default_tol_power)
            default_tol_power = (T <: LinearAlgebra.BlasReal ? 0.5 : 0.4)
        end
        default_tol_power = T(default_tol_power)
        default_tol_loose = eps(T) ^ default_tol_power
        default_tol_tight = eps(T) ^ (T(1.5) * default_tol_power)
        if !isnothing(default_tol_relax)
            default_tol_loose *= T(default_tol_relax)
            default_tol_tight *= T(default_tol_relax)
        end
        if isnothing(tol_rel_opt)
            tol_rel_opt = default_tol_loose
        end
        if isnothing(tol_abs_opt)
            tol_abs_opt = default_tol_tight
        end
        if isnothing(tol_feas)
            tol_feas = default_tol_loose
        end
        if isnothing(tol_infeas)
            tol_infeas = default_tol_tight
        end
        if isnothing(tol_illposed)
            tol_illposed = default_tol_tight / 100
        end
        @assert min(tol_rel_opt, tol_abs_opt, tol_feas,
            tol_infeas, tol_illposed, tol_slow) >= 0

        solver = new{T}()

        solver.verbose = verbose
        solver.iter_limit = iter_limit
        solver.time_limit = time_limit
        solver.tol_rel_opt = tol_rel_opt
        solver.tol_abs_opt = tol_abs_opt
        solver.tol_feas = tol_feas
        solver.tol_infeas = tol_infeas
        solver.tol_illposed = tol_illposed
        solver.tol_slow = tol_slow
        solver.preprocess = preprocess
        solver.reduce = reduce
        solver.rescale = rescale
        solver.init_use_indirect = init_use_indirect
        solver.init_tol_qr = init_tol_qr
        solver.stepper = stepper
        solver.syssolver = syssolver
        solver.status = NotLoaded
        solver.use_dense_model = use_dense_model

        return solver
    end
end

function solve(solver::Solver{T}) where {T <: Real}
    (solver.status == Loaded) || return solver
    setup_solver(solver)
    setup_point(solver)

    if solver.status == SolveCalled
        setup_stepping(solver)
        while true
            step_and_check(solver) && break
        end
        postprocess(solver)
    end

    solver.solve_time = time() - solver.solve_time
    if solver.verbose
        println("\nstatus is $(solver.status) after $(solver.num_iters) " *
            "iterations and $(trunc(solver.solve_time, digits=3)) seconds\n")
    end

    free_memory(solver.syssolver)
    flush(stdout)
    return solver
end

function setup_solver(solver::Solver{T}) where {T <: Real}
    solver.status = SolveCalled
    solver.num_iters = 0
    solver.solve_time = time()

    solver.time_rescale = 0
    solver.time_initx = 0
    solver.time_inity = 0
    solver.time_loadsys = 0
    solver.time_upsys = 0
    solver.time_upfact = 0
    solver.time_uprhs = 0
    solver.time_getdir = 0
    solver.time_search = 0

    solver.res_norm_cutoff = 0
    solver.max_ref_steps = 5

    solver.x_norm_res_t = NaN
    solver.y_norm_res_t = NaN
    solver.z_norm_res_t = NaN
    solver.x_norm_res = NaN
    solver.y_norm_res = NaN
    solver.z_norm_res = NaN

    solver.primal_obj_t = NaN
    solver.dual_obj_t = NaN
    solver.primal_obj = NaN
    solver.dual_obj = NaN
    solver.gap = NaN
    solver.x_feas = NaN
    solver.y_feas = NaN
    solver.z_feas = NaN
    solver.tau_feas = NaN

    orig_model = solver.orig_model
    if solver.use_dense_model
        Models.densify!(orig_model)
    end
    solver.result = Point(orig_model)

    # copy original model to solver.model, which may be modified
    solver.model = Models.Model{T}(
        orig_model.c, orig_model.A, orig_model.b, orig_model.G, orig_model.h,
        orig_model.cones, obj_offset = orig_model.obj_offset)
    return
end

function setup_point(solver::Solver{T}) where {T <: Real}
    # preprocess and find initial point
    (init_z, init_s) = initialize_cone_point(solver.orig_model)
    solver.time_rescale = @elapsed solver.used_rescaling = rescale_data(solver)

    if solver.reduce
        # TODO don't find point / unnecessary stuff before reduce
        solver.time_inity = @elapsed init_y = find_initial_y(solver, init_z, true)
        solver.time_initx = @elapsed init_x = find_initial_x(solver, init_s)
    else
        solver.time_initx = @elapsed init_x = find_initial_x(solver, init_s)
        solver.time_inity = @elapsed init_y = find_initial_y(solver, init_z, false)
    end

    if solver.status == SolveCalled
        model = solver.model
        point = solver.point = Point(model)
        point.x .= init_x
        point.y .= init_y
        point.z .= init_z
        point.s .= init_s
        point.tau[] = one(T)
        point.kap[] = one(T)

        calc_mu(solver)
        if isnan(solver.mu) || abs(one(T) - solver.mu) > sqrt(eps(T))
            @warn("initial mu is $(solver.mu) but should be 1 (this could " *
                "indicate a problem with cone barrier oracles)")
        end
        Cones.load_point.(model.cones, point.primal_views)
        Cones.load_dual_point.(model.cones, point.dual_views)
    end
    return
end

<<<<<<< HEAD
        # setup iteration helpers
        solver.x_residual = zero(model.c)
        solver.y_residual = zero(model.b)
        solver.z_residual = zero(model.h)
        solver.tau_residual = 0
        solver.compl_prev = dot(point.s, point.z) + point.tau[] * point.kap[] # TODO delete

        solver.x_conv_tol = inv(1 + norm(model.c, Inf))
        solver.y_conv_tol = inv(1 + norm(model.b, Inf))
        solver.z_conv_tol = inv(1 + norm(model.h, Inf))
        solver.prev_is_slow = false
        solver.prev2_is_slow = false
        solver.worst_dir_res = 0
=======
function setup_stepping(solver::Solver{T}) where {T <: Real}
    model = solver.model
    # setup iteration helpers
    solver.x_residual = zero(model.c)
    solver.y_residual = zero(model.b)
    solver.z_residual = zero(model.h)
    solver.tau_residual = 0

    solver.x_conv_tol = inv(1 + norm(model.c, Inf))
    solver.y_conv_tol = inv(1 + norm(model.b, Inf))
    solver.z_conv_tol = inv(1 + norm(model.h, Inf))
    solver.prev_is_slow = false
    solver.prev2_is_slow = false
    solver.worst_dir_res = 0

    load(solver.stepper, solver)
    solver.time_loadsys = @elapsed load(solver.syssolver, solver)

    solver.verbose && print_header(solver.stepper, solver)
    flush(stdout)
    return
end
>>>>>>> 5d6102cc

function step_and_check(solver::Solver{T}) where {T <: Real}
    stepper = solver.stepper
    improv = calc_convergence_params(solver)

    if solver.verbose
        print_iteration(stepper, solver)
        flush(stdout)
    end

    check_convergence(solver) && return true

    if solver.num_iters == solver.iter_limit
        solver.verbose && println("iteration limit reached; terminating")
        solver.status = IterationLimit
        return true
    end

    if time() - solver.solve_time >= solver.time_limit
        solver.verbose && println("time limit reached; terminating")
        solver.status = TimeLimit
        return true
    end

    if expect_improvement(stepper)
        if improv < solver.tol_slow
            if solver.prev_is_slow && solver.prev2_is_slow
                if solver.verbose
                    println("slow progress in consecutive " *
                        "iterations; terminating")
                end
                solver.status = SlowProgress
                return true
            else
                solver.prev2_is_slow = solver.prev_is_slow
                solver.prev_is_slow = true
            end
        else
            solver.prev2_is_slow = solver.prev_is_slow
            solver.prev_is_slow = false
        end
    end

    solver.res_norm_cutoff = T(1e-4) * max(solver.x_norm_res,
        solver.y_norm_res, solver.z_norm_res, solver.tau_feas)
    solver.worst_dir_res = 0

    step(stepper, solver) || return true
    calc_mu(solver)

    if min(solver.point.tau[], solver.point.kap[], solver.mu) <= 0
        @warn("tau, kappa, or mu is nonpositive; terminating")
        solver.status = NumericalFailure
        return true
    end

    flush(stdout)
    solver.num_iters += 1
    return false
end

function calc_mu(solver::Solver{T}) where {T <: Real}
    point = solver.point
    solver.mu = (dot(point.z, point.s) + point.tau[] * point.kap[]) /
        (solver.model.nu + 1)
    return solver.mu
end

function calc_convergence_params(solver::Solver{T}) where {T <: Real}
    model = solver.model
    point = solver.point
    tau = point.tau[]

    # x_residual = -A'*y - G'*z - c*tau
    x_residual = solver.x_residual
    mul!(x_residual, model.G', point.z)
    mul!(x_residual, model.A', point.y, true, true)
    solver.x_norm_res_t = norm(x_residual, Inf)
    @. x_residual += model.c * tau
    solver.x_norm_res = norm(x_residual, Inf) / tau
    @. x_residual *= -1
    x_feas = solver.x_norm_res * solver.x_conv_tol

    # y_residual = A*x - b*tau
    y_residual = solver.y_residual
    mul!(y_residual, model.A, point.x)
    solver.y_norm_res_t = norm(y_residual, Inf)
    @. y_residual -= model.b * tau
    solver.y_norm_res = norm(y_residual, Inf) / tau
    y_feas = solver.y_norm_res * solver.y_conv_tol

    # z_residual = s + G*x - h*tau
    z_residual = solver.z_residual
    mul!(z_residual, model.G, point.x)
    @. z_residual += point.s
    solver.z_norm_res_t = norm(z_residual, Inf)
    @. z_residual -= model.h * tau
    solver.z_norm_res = norm(z_residual, Inf) / tau
    z_feas = solver.z_norm_res * solver.z_conv_tol

    # tau_residual = c'*x + b'*y + h'*z + kap
    solver.primal_obj_t = dot(model.c, point.x)
    solver.dual_obj_t = -dot(model.b, point.y) - dot(model.h, point.z)
    solver.tau_residual = solver.primal_obj_t - solver.dual_obj_t + point.kap[]
    tau_feas = abs(solver.tau_residual)

    # check improvement
    improv = zero(T)
    for (curr, prev) in ((x_feas, solver.x_feas), (y_feas, solver.y_feas),
        (z_feas, solver.z_feas), (tau_feas, solver.tau_feas))
        if isnan(prev) || isnan(curr)
            continue
        end
        improv = max(improv, (prev - curr) / (abs(prev) + eps(T)))
    end
    solver.x_feas = x_feas
    solver.y_feas = y_feas
    solver.z_feas = z_feas
    solver.tau_feas = tau_feas

    # gap
    solver.primal_obj = solver.primal_obj_t / tau + model.obj_offset
    solver.dual_obj = solver.dual_obj_t / tau + model.obj_offset
    solver.gap = dot(point.z, point.s)

    # TODO remove, for debugging
    compl = solver.gap + point.tau[] * point.kap[]
    α = solver.stepper.prev_alpha
    γ = solver.stepper.gamma
    @show 1 - α * (1 - γ) - compl / solver.compl_prev
    solver.compl_prev = compl

    return improv
end

function check_convergence(solver::Solver{T}) where {T <: Real}
    # check convergence criteria
    # TODO nearly primal or dual infeasible or nearly optimal cases?
    tau = solver.point.tau[]
    primal_obj_t = solver.primal_obj_t
    dual_obj_t = solver.dual_obj_t

    is_feas = (max(solver.x_feas, solver.y_feas, solver.z_feas) <= solver.tol_feas)
    is_abs_opt = (solver.gap <= solver.tol_abs_opt)
    is_rel_opt = (min(solver.gap / tau, abs(primal_obj_t - dual_obj_t)) <=
        solver.tol_rel_opt * max(tau, min(abs(primal_obj_t), abs(dual_obj_t))))
    if is_feas && (is_abs_opt || is_rel_opt)
        solver.verbose && println("optimal solution found; terminating")
        solver.status = Optimal
        return true
    end

    if dual_obj_t > eps(T) && solver.x_norm_res_t <= solver.tol_infeas * dual_obj_t
        solver.verbose && println("primal infeasibility detected; terminating")
        solver.status = PrimalInfeasible
        solver.primal_obj = primal_obj_t
        solver.dual_obj = dual_obj_t
        return true
    end

    if primal_obj_t < -eps(T) && max(solver.y_norm_res_t, solver.z_norm_res_t) <=
        solver.tol_infeas * -primal_obj_t
        solver.verbose && println("dual infeasibility detected; terminating")
        solver.status = DualInfeasible
        solver.primal_obj = primal_obj_t
        solver.dual_obj = dual_obj_t
        return true
    end

    # TODO experiment with ill-posedness check
    if solver.mu <= solver.tol_illposed && tau <=
        solver.tol_illposed * min(one(T), solver.point.kap[])
        solver.verbose && println("ill-posedness detected; terminating")
        solver.status = IllPosed
        return true
    end

    return false
end

function initialize_cone_point(model::Models.Model{T}) where {T <: Real}
    init_z = zeros(T, model.q)
    init_s = zeros(T, model.q)

    for (cone, idxs) in zip(model.cones, model.cone_idxs)
        Cones.setup_data!(cone)
        primal_k = view(Cones.use_dual_barrier(cone) ? init_z : init_s, idxs)
        dual_k = view(Cones.use_dual_barrier(cone) ? init_s : init_z, idxs)
        Cones.set_initial_point!(primal_k, cone)
        Cones.load_point(cone, primal_k)
        @assert Cones.is_feas(cone)
        g = Cones.grad(cone)
        @. dual_k = -g
        Cones.load_dual_point(cone, dual_k)
        @assert Cones.is_dual_feas(cone)
    end

    return (init_z, init_s)
end

get_status(solver::Solver) = solver.status
get_solve_time(solver::Solver) = solver.solve_time
get_num_iters(solver::Solver) = solver.num_iters

get_primal_obj(solver::Solver) = solver.primal_obj
get_dual_obj(solver::Solver) = solver.dual_obj

get_s(solver::Solver) = copy(solver.result.s)
get_z(solver::Solver) = copy(solver.result.z)
get_x(solver::Solver) = copy(solver.result.x)
get_y(solver::Solver) = copy(solver.result.y)

get_tau(solver::Solver) = solver.point.tau[]
get_kappa(solver::Solver) = solver.point.kap[]
get_mu(solver::Solver) = solver.mu

function load(solver::Solver{T}, model::Models.Model{T}) where {T <: Real}
    solver.orig_model = model
    solver.status = Loaded
    return solver
end

include("process.jl")

include("search.jl")

include("steppers/common.jl")

include("systemsolvers/common.jl")

# release memory used by sparse system solvers
free_memory(::SystemSolver) = nothing
free_memory(syssolver::Union{NaiveSparseSystemSolver, SymIndefSparseSystemSolver}) =
    free_memory(syssolver.fact_cache)

# verbose helpers
function print_header(stepper::Stepper, solver::Solver)
    println()
    @printf("%5s %12s %12s |%9s ", "iter", "p_obj", "d_obj", "abs_gap")
    if iszero(solver.model.p)
        @printf("%9s %9s ", "x_feas", "z_feas")
    else
        @printf("%9s %9s %9s ", "x_feas", "y_feas", "z_feas")
    end
    @printf("|%9s %9s %9s |%8s %8s ", "tau", "kap", "mu", "dir_res", "prox")

    print_header_more(stepper, solver)
    println()
    return
end
print_header_more(stepper::Stepper, solver::Solver) = nothing

function print_iteration(stepper::Stepper, solver::Solver)
    @printf("%5d %12.4e %12.4e |%9.2e ", solver.num_iters, solver.primal_obj,
        solver.dual_obj, solver.gap)
    if iszero(solver.model.p)
        @printf("%9.2e %9.2e ", solver.x_feas, solver.z_feas)
    else
        @printf("%9.2e %9.2e %9.2e ", solver.x_feas, solver.y_feas, solver.z_feas)
    end
    @printf("|%9.2e %9.2e %9.2e |", solver.point.tau[], solver.point.kap[],
        solver.mu)

    if !iszero(solver.num_iters)
        @printf("%8.1e %8.1e ", solver.worst_dir_res, stepper.searcher.prox)
        print_iteration_more(stepper, solver)
    end
    println()
    return
end
print_iteration_more(stepper::Stepper, solver::Solver) = nothing

end<|MERGE_RESOLUTION|>--- conflicted
+++ resolved
@@ -350,21 +350,6 @@
     return
 end
 
-<<<<<<< HEAD
-        # setup iteration helpers
-        solver.x_residual = zero(model.c)
-        solver.y_residual = zero(model.b)
-        solver.z_residual = zero(model.h)
-        solver.tau_residual = 0
-        solver.compl_prev = dot(point.s, point.z) + point.tau[] * point.kap[] # TODO delete
-
-        solver.x_conv_tol = inv(1 + norm(model.c, Inf))
-        solver.y_conv_tol = inv(1 + norm(model.b, Inf))
-        solver.z_conv_tol = inv(1 + norm(model.h, Inf))
-        solver.prev_is_slow = false
-        solver.prev2_is_slow = false
-        solver.worst_dir_res = 0
-=======
 function setup_stepping(solver::Solver{T}) where {T <: Real}
     model = solver.model
     # setup iteration helpers
@@ -372,6 +357,7 @@
     solver.y_residual = zero(model.b)
     solver.z_residual = zero(model.h)
     solver.tau_residual = 0
+    solver.compl_prev = dot(point.s, point.z) + point.tau[] * point.kap[] # TODO delete
 
     solver.x_conv_tol = inv(1 + norm(model.c, Inf))
     solver.y_conv_tol = inv(1 + norm(model.b, Inf))
@@ -387,7 +373,6 @@
     flush(stdout)
     return
 end
->>>>>>> 5d6102cc
 
 function step_and_check(solver::Solver{T}) where {T <: Real}
     stepper = solver.stepper
