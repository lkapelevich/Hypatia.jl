--- conflicted
+++ resolved
@@ -347,6 +347,9 @@
         setup_stepping(solver)
         solver.verbose && print_header(solver.stepper, solver)
 
+        point = solver.point # TODO delete
+        solver.compl_prev = dot(point.s, point.z) + point.tau[] * point.kap[] # TODO delete
+
         while true
             step_and_check(solver) && break
         end
@@ -528,80 +531,6 @@
     solver.y_feas = NaN
     solver.z_feas = NaN
     solver.tau_feas = NaN
-<<<<<<< HEAD
-
-    orig_model = solver.orig_model
-    if solver.use_dense_model
-        Models.densify!(orig_model)
-    end
-    solver.result = Point(orig_model)
-
-    # copy original model to solver.model, which may be modified
-    solver.model = Models.Model{T}(
-        orig_model.c, orig_model.A, orig_model.b, orig_model.G, orig_model.h,
-        orig_model.cones, obj_offset = orig_model.obj_offset)
-    return
-end
-
-function setup_point(solver::Solver{T}) where {T <: Real}
-    # preprocess and find initial point
-    (init_z, init_s) = initialize_cone_point(solver.orig_model)
-    solver.time_rescale = @elapsed solver.used_rescaling = rescale_data(solver)
-
-    if solver.reduce
-        # TODO don't find point / unnecessary stuff before reduce
-        solver.time_inity = @elapsed init_y = find_initial_y(solver, init_z, true)
-        solver.time_initx = @elapsed init_x = find_initial_x(solver, init_s)
-    else
-        solver.time_initx = @elapsed init_x = find_initial_x(solver, init_s)
-        solver.time_inity = @elapsed init_y = find_initial_y(solver, init_z, false)
-    end
-
-    if solver.status == SolveCalled
-        model = solver.model
-        point = solver.point = Point(model)
-        point.x .= init_x
-        point.y .= init_y
-        point.z .= init_z
-        point.s .= init_s
-        point.tau[] = one(T)
-        point.kap[] = one(T)
-
-        calc_mu(solver)
-        if isnan(solver.mu) || abs(one(T) - solver.mu) > sqrt(eps(T))
-            @warn("initial mu is $(solver.mu) but should be 1 (this could " *
-                "indicate a problem with cone barrier oracles)")
-        end
-        Cones.load_point.(model.cones, point.primal_views)
-        Cones.load_dual_point.(model.cones, point.dual_views)
-    end
-    return
-end
-
-function setup_stepping(solver::Solver{T}) where {T <: Real}
-    model = solver.model
-    # setup iteration helpers
-    solver.x_residual = zero(model.c)
-    solver.y_residual = zero(model.b)
-    solver.z_residual = zero(model.h)
-    solver.tau_residual = 0
-    point = solver.point
-    solver.compl_prev = dot(point.s, point.z) + point.tau[] * point.kap[] # TODO delete
-
-    solver.x_conv_tol = inv(1 + norm(model.c, Inf))
-    solver.y_conv_tol = inv(1 + norm(model.b, Inf))
-    solver.z_conv_tol = inv(1 + norm(model.h, Inf))
-    solver.prev_is_slow = false
-    solver.prev2_is_slow = false
-    solver.worst_dir_res = 0
-
-    load(solver.stepper, solver)
-    solver.time_loadsys = @elapsed load(solver.syssolver, solver)
-
-    solver.verbose && print_header(solver.stepper, solver)
-    flush(stdout)
-=======
->>>>>>> 7317328a
     return
 end
 
