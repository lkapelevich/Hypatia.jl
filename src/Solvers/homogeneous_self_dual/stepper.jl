#=
Copyright 2018, Chris Coey and contributors

interior point stepper and line search functions for algorithms based on homogeneous self dual embedding
=#

mutable struct CombinedHSDStepper{T <: Real} <: HSDStepper{T}
    system_solver::CombinedHSDSystemSolver{T}
    max_nbhd::T
    use_infty_nbhd::Bool

    prev_aff_alpha::T
    prev_gamma::T
    prev_alpha::T

    z_temp::Vector{T}
    s_temp::Vector{T}
    primal_views
    dual_views
    nbhd_temp
    cones_infeas::Vector{Bool}
    cones_loaded::Vector{Bool}

    check_solver

    function CombinedHSDStepper{T}(
        model::Models.LinearModel{T};
        system_solver::CombinedHSDSystemSolver{T} = (model isa Models.PreprocessedLinearModel{T} ? QRCholCombinedHSDSystemSolver{T}(model) : NaiveCombinedHSDSystemSolver{T}(model)),
        use_infty_nbhd::Bool = true,
        max_nbhd::T = T(0.7), # TODO tune: maybe (use_infty_nbhd ? T(0.5) : T(0.75))
<<<<<<< HEAD
        check_solver = NaiveCombinedHSDSystemSolver(model),
        ) where {T <: HypReal}
=======
        ) where {T <: Real}
>>>>>>> 7acd1d5e
        stepper = new{T}()

        stepper.system_solver = system_solver
        stepper.max_nbhd = max_nbhd
        stepper.use_infty_nbhd = use_infty_nbhd

        stepper.prev_aff_alpha = one(T)
        stepper.prev_gamma = one(T)
        stepper.prev_alpha = one(T)

        stepper.z_temp = similar(model.h)
        stepper.s_temp = similar(model.h)
        stepper.primal_views = [view(Cones.use_dual(model.cones[k]) ? stepper.z_temp : stepper.s_temp, model.cone_idxs[k]) for k in eachindex(model.cones)]
        stepper.dual_views = [view(Cones.use_dual(model.cones[k]) ? stepper.s_temp : stepper.z_temp, model.cone_idxs[k]) for k in eachindex(model.cones)]
        if !use_infty_nbhd
            stepper.nbhd_temp = [Vector{T}(undef, length(model.cone_idxs[k])) for k in eachindex(model.cones)]
        end
        stepper.cones_infeas = trues(length(model.cones))
        stepper.cones_loaded = trues(length(model.cones))

        stepper.check_solver = check_solver

        return stepper
    end
end

function step(solver::HSDSolver{T}, stepper::CombinedHSDStepper{T}) where {T <: Real}
    model = solver.model
    point = solver.point

    # calculate affine/prediction and correction directions
    (lhs, rhs) = get_combined_directions(solver, stepper.check_solver, no_solve = true)
    @timeit solver.timer "directions" (x_pred, x_corr, y_pred, y_corr, z_pred, z_corr, s_pred, s_corr, tau_pred, tau_corr, kap_pred, kap_corr) =
        get_combined_directions(solver, stepper.system_solver)
    # pred_res = rhs[:, 1] - lhs * vcat(x_pred, y_pred, z_pred, kap_pred, s_pred, tau_pred)
    # corr_res = rhs[:, 2] - lhs * vcat(x_corr, y_corr, z_corr, kap_corr, s_corr, tau_corr)
    # open("fullres.csv", "a") do io
    #     println(io, "$(norm(pred_res)),$(norm(corr_res))")
    # end

    # calculate correction factor gamma by finding distance aff_alpha for stepping in affine direction
    # TODO try setting nbhd to T(Inf) and avoiding the neighborhood checks - requires tuning
    @timeit solver.timer "aff_alpha" aff_alpha = find_max_alpha_in_nbhd(z_pred, s_pred, tau_pred, kap_pred, stepper, solver, nbhd = one(T), prev_alpha = max(stepper.prev_aff_alpha, T(2e-2)), min_alpha = T(2e-2))
    stepper.prev_aff_alpha = aff_alpha

    gamma = abs2(one(T) - aff_alpha) # TODO allow different function (heuristic)
    stepper.prev_gamma = gamma

    # find distance alpha for stepping in combined direction
    z_comb = z_pred
    s_comb = s_pred
    pred_factor = one(T) - gamma
    @. z_comb = pred_factor * z_pred + gamma * z_corr
    @. s_comb = pred_factor * s_pred + gamma * s_corr
    tau_comb = pred_factor * tau_pred + gamma * tau_corr
    kap_comb = pred_factor * kap_pred + gamma * kap_corr
    @timeit solver.timer "comb_alpha" alpha = find_max_alpha_in_nbhd(z_comb, s_comb, tau_comb, kap_comb, stepper, solver, nbhd = stepper.max_nbhd, prev_alpha = stepper.prev_alpha, min_alpha = T(1e-2))

    if iszero(alpha)
        # could not step far in combined direction, so perform a pure correction step
        solver.verbose && println("performing correction step")
        z_comb = z_corr
        s_comb = s_corr
        tau_comb = tau_corr
        kap_comb = kap_corr
        @timeit solver.timer "corr_alpha" alpha = find_max_alpha_in_nbhd(z_comb, s_comb, tau_comb, kap_comb, stepper, solver, nbhd = stepper.max_nbhd, prev_alpha = one(T), min_alpha = T(1e-4))

        if iszero(alpha)
            error("could not step in correction direction; terminating")
        end
        @. point.x += alpha * x_corr
        @. point.y += alpha * y_corr
    else
        @. point.x += alpha * (pred_factor * x_pred + gamma * x_corr)
        @. point.y += alpha * (pred_factor * y_pred + gamma * y_corr)
    end
    stepper.prev_alpha = alpha

    # step distance alpha in combined direction
    @. point.z += alpha * z_comb
    @. point.s += alpha * s_comb
    solver.tau += alpha * tau_comb
    solver.kap += alpha * kap_comb
    calc_mu(solver)

    @assert solver.tau > zero(T) && solver.kap > zero(T) && solver.mu > zero(T)

    return point
end

function print_iteration_stats(solver::HSDSolver{T}, stepper::CombinedHSDStepper{T}) where {T <: Real}
    if iszero(solver.num_iters)
        @printf("\n%5s %12s %12s %9s %9s %9s %9s %9s %9s %9s %9s %9s %9s\n",
            "iter", "p_obj", "d_obj", "abs_gap", "rel_gap",
            "x_feas", "y_feas", "z_feas", "tau", "kap", "mu",
            "gamma", "alpha",
            )
        @printf("%5d %12.4e %12.4e %9.2e %9.2e %9.2e %9.2e %9.2e %9.2e %9.2e %9.2e\n",
            solver.num_iters, solver.primal_obj, solver.dual_obj, solver.gap, solver.rel_gap,
            solver.x_feas, solver.y_feas, solver.z_feas, solver.tau, solver.kap, solver.mu
            )
    else
        @printf("%5d %12.4e %12.4e %9.2e %9.2e %9.2e %9.2e %9.2e %9.2e %9.2e %9.2e %9.2e %9.2e\n",
            solver.num_iters, solver.primal_obj, solver.dual_obj, solver.gap, solver.rel_gap,
            solver.x_feas, solver.y_feas, solver.z_feas, solver.tau, solver.kap, solver.mu,
            stepper.prev_gamma, stepper.prev_alpha,
            )
    end
    flush(stdout)
end

# backtracking line search to find large distance to step in direction while remaining inside cones and inside a given neighborhood
function find_max_alpha_in_nbhd(
    z_dir::AbstractVector{T},
    s_dir::AbstractVector{T},
    tau_dir::T,
    kap_dir::T,
    stepper::CombinedHSDStepper{T},
    solver::HSDSolver{T};
    nbhd::T,
    prev_alpha::T,
    min_alpha::T,
    ) where {T <: Real}
    point = solver.point
    model = solver.model
    z_temp = stepper.z_temp
    s_temp = stepper.s_temp

    alpha = min(prev_alpha * T(1.4), one(T)) # TODO option for parameter
    if kap_dir < zero(T)
        alpha = min(alpha, -solver.kap / kap_dir)
    end
    if tau_dir < zero(T)
        alpha = min(alpha, -solver.tau / tau_dir)
    end
    alpha *= T(0.9999)

    stepper.cones_infeas .= true
    tau_temp = kap_temp = taukap_temp = mu_temp = zero(T)
    while true
        @timeit solver.timer "ls_update" begin
        @. z_temp = point.z + alpha * z_dir
        @. s_temp = point.s + alpha * s_dir
        tau_temp = solver.tau + alpha * tau_dir
        kap_temp = solver.kap + alpha * kap_dir
        taukap_temp = tau_temp * kap_temp
        mu_temp = (dot(s_temp, z_temp) + taukap_temp) / (one(T) + model.nu)
        end

        if mu_temp > zero(T)
            @timeit solver.timer "nbhd_check" in_nbhd = check_nbhd(mu_temp, taukap_temp, nbhd, model.cones, stepper)
            if in_nbhd
                break
            end
        end

        if alpha < min_alpha
            # alpha is very small so just let it be zero
            alpha = zero(T)
            break
        end

        # iterate is outside the neighborhood: decrease alpha
        alpha *= T(0.8) # TODO option for parameter
    end

    return alpha
end

function check_nbhd(
    mu_temp::T,
    taukap_temp::T,
    nbhd::T,
    cones::Vector{<:Cones.Cone{T}},
    stepper::CombinedHSDStepper{T},
    ) where {T <: Real}
    sqrtmu = sqrt(mu_temp)

    if isfinite(nbhd)
        rhs_nbhd = mu_temp * abs2(nbhd)
        lhs_nbhd = abs2(taukap_temp / sqrtmu - sqrtmu)
        if lhs_nbhd >= rhs_nbhd
            return false
        end
    end

    Cones.load_point.(cones, stepper.primal_views, sqrtmu)

    # accept primal iterate if it is inside the cone and neighborhood
    # first check inside cone for whichever cones were violated last line search iteration
    for (k, cone_k) in enumerate(cones)
        if stepper.cones_infeas[k]
            Cones.reset_data(cone_k)
            if Cones.is_feas(cone_k)
                stepper.cones_infeas[k] = false
                stepper.cones_loaded[k] = true
            else
                return false
            end
        else
            stepper.cones_loaded[k] = false
        end
    end

    if isfinite(nbhd)
        for (k, cone_k) in enumerate(cones)
            if !stepper.cones_loaded[k]
                Cones.reset_data(cone_k)
                if !Cones.is_feas(cone_k)
                    return false
                end
            end

            # modifies dual_views
            duals_k = stepper.dual_views[k]
            g_k = Cones.grad(cone_k)
            @. duals_k += g_k * sqrtmu

            if stepper.use_infty_nbhd
                k_nbhd = abs2(norm(duals_k, Inf) / norm(g_k, Inf))
                # k_nbhd = abs2(maximum(abs(dj) / abs(gj) for (dj, gj) in zip(duals_k, g_k))) # TODO try this neighborhood
                lhs_nbhd = max(lhs_nbhd, k_nbhd)
            else
                nbhd_temp_k = stepper.nbhd_temp[k]
                Cones.inv_hess_prod!(nbhd_temp_k, duals_k, cone_k)
                k_nbhd = dot(duals_k, nbhd_temp_k)
                if k_nbhd <= -cbrt(eps(T))
                    println("numerical issue for cone: k_nbhd is $k_nbhd")
                    return false
                elseif k_nbhd > zero(T)
                    lhs_nbhd += k_nbhd
                end
            end

            if lhs_nbhd > rhs_nbhd
                return false
            end
        end
    end

    return true
end<|MERGE_RESOLUTION|>--- conflicted
+++ resolved
@@ -28,12 +28,8 @@
         system_solver::CombinedHSDSystemSolver{T} = (model isa Models.PreprocessedLinearModel{T} ? QRCholCombinedHSDSystemSolver{T}(model) : NaiveCombinedHSDSystemSolver{T}(model)),
         use_infty_nbhd::Bool = true,
         max_nbhd::T = T(0.7), # TODO tune: maybe (use_infty_nbhd ? T(0.5) : T(0.75))
-<<<<<<< HEAD
         check_solver = NaiveCombinedHSDSystemSolver(model),
-        ) where {T <: HypReal}
-=======
         ) where {T <: Real}
->>>>>>> 7acd1d5e
         stepper = new{T}()
 
         stepper.system_solver = system_solver
