--- conflicted
+++ resolved
@@ -192,7 +192,6 @@
     return solver.mu
 end
 
-<<<<<<< HEAD
 # A'*y + G'*z + c*tau = xrhs = (solver.x_residual, 0)
 # -A*x + b*tau = yrhs = (solver.y_residual, 0)
 # -G*x - s + h*tau = zrhs = (-duals_k, -duals_k - mu * g)
@@ -250,10 +249,7 @@
     return (pred_res, corr_res)
 end
 
-function calc_residual(solver::HSDSolver{T}) where {T <: HypReal}
-=======
 function calc_residual(solver::HSDSolver{T}) where {T <: Real}
->>>>>>> 7acd1d5e
     model = solver.model
     point = solver.point
 
