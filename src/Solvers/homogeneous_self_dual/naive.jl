--- conflicted
+++ resolved
@@ -17,15 +17,8 @@
 mutable struct NaiveCombinedHSDSystemSolver{T <: HypReal} <: CombinedHSDSystemSolver{T}
     use_iterative::Bool
     use_sparse::Bool
-<<<<<<< HEAD
-<<<<<<< HEAD
     use_linops::Bool
     use_restarts::Bool
-=======
-    use_iterative_restarts::Bool
->>>>>>> upstream/portlinops
-=======
->>>>>>> 068e9d9e
 
     lhs_copy
     lhs
@@ -50,30 +43,17 @@
         model::Models.LinearModel{T};
         use_iterative::Bool = false,
         use_sparse::Bool = false,
-<<<<<<< HEAD
-<<<<<<< HEAD
         use_linops::Bool = false,
         use_restarts::Bool = false,
-=======
-        use_iterative_restarts::Bool = false,
->>>>>>> upstream/portlinops
-=======
->>>>>>> 068e9d9e
+
         ) where {T <: HypReal}
         (n, p, q) = (model.n, model.p, model.q)
         dim = n + p + 2q + 2
         system_solver = new{T}()
         system_solver.use_iterative = use_iterative
         system_solver.use_sparse = use_sparse
-<<<<<<< HEAD
-<<<<<<< HEAD
         system_solver.use_linops = use_linops
         system_solver.use_restarts = use_restarts
-=======
-        system_solver.use_iterative_restarts = use_iterative_restarts
->>>>>>> upstream/portlinops
-=======
->>>>>>> 068e9d9e
 
         system_solver.rhs = zeros(T, dim, 2)
         rows = 1:n
@@ -224,7 +204,6 @@
         # xe = lhs \ rhs[:, 1]
         # (system_solver.prevsol1, stats) = Krylov.dqgmres(lhs, rhs1)
 
-<<<<<<< HEAD
         io = open("port.csv", "a")
         (x, log) = IterativeSolvers.gmres!(system_solver.prevsol1, lhs, rhs1, log = true, restart = 20)
         @show log.isconverged
@@ -232,12 +211,6 @@
         # print(io, "$(size(lhs, 2)), $(log.iters), $(norm(rhs1 - lhs * x))")
         # (_, log) = IterativeSolvers.bicgstabl!(system_solver.prevsol1, lhs, rhs1, log = true)
 
-=======
-        dim = size(lhs, 2)
-        
-        rhs1 = view(rhs, :, 1)
-        IterativeSolvers.gmres!(system_solver.prevsol1, lhs, rhs1, restart = dim)
->>>>>>> 068e9d9e
         copyto!(rhs1, system_solver.prevsol1)
         # if norm(system_solver.prevsol1 - xe) > 50
         #     CSV.write("lhs.csv",  DataFrames.DataFrame(lhs), writeheader=false)
@@ -247,16 +220,12 @@
         # @show system_solver.prevsol1 ./ xe
 
         rhs2 = view(rhs, :, 2)
-<<<<<<< HEAD
         (x, log) = IterativeSolvers.gmres!(system_solver.prevsol2, lhs, rhs2, restart = 20, log = true)
         @show log.isconverged
         @show log.iters
         # print(io, "$(log.iters), $(norm(rhs2 - lhs * x))")
         print("\n")
         close(io)
-=======
-        IterativeSolvers.gmres!(system_solver.prevsol2, lhs, rhs2, restart = dim)
->>>>>>> 068e9d9e
         copyto!(rhs2, system_solver.prevsol2)
     else
         # update lhs matrix
