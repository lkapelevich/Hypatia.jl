--- conflicted
+++ resolved
@@ -86,11 +86,7 @@
     # calculate centering factor gamma by finding distance pred_alpha for stepping in pred direction
     copyto!(dir.vec, dir_pred)
     # TODO try max_nbhd = Inf, but careful of cones with no dual feas check
-<<<<<<< HEAD
-    TimerOutputs.@timeit timer "find_max_alpha" stepper.prev_pred_alpha = pred_alpha = find_max_alpha(point, dir, stepper.line_searcher, model, prev_alpha = stepper.prev_pred_alpha, min_alpha = T(1e-2), max_nbhd = one(T))
-=======
-    stepper.prev_pred_alpha = pred_alpha = find_max_alpha(point, dir, stepper.line_searcher, model, prev_alpha = stepper.prev_pred_alpha, min_alpha = T(1e-2))
->>>>>>> d55add7a
+    TimerOutputs.@timeit timer "find_max_alpha" stepper.prev_pred_alpha = pred_alpha = find_max_alpha(point, dir, stepper.line_searcher, model, prev_alpha = stepper.prev_pred_alpha, min_alpha = T(1e-2))
     stepper.prev_gamma = gamma = stepper.gamma_fun(pred_alpha)
 
     # calculate combined direction and keep in dir
