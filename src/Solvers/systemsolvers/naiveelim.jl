--- conflicted
+++ resolved
@@ -326,7 +326,6 @@
             @views copyto!(lhs_sub[z_rows_k, z_rows_k], Cones.scal_hess(cone_k))
         elseif syssolver.use_inv_hess
             # -G_k*x + (mu*H_k)\z_k + h_k*tau = zrhs_k + (mu*H_k)\srhs_k
-<<<<<<< HEAD
             Hi_k = @views copyto!(lhs_sub[z_rows_k, z_rows_k],
                 Cones.inv_scal_hess(cone_k))
         else
@@ -336,14 +335,6 @@
             @. lhs_sub[z_rows_k, 1:n] *= -1
             @views Cones.scal_hess_prod!(lhs_sub[z_rows_k, end],
                 model.h[idxs_k], cone_k)
-=======
-            Hi_k = @views copyto!(lhs_sub[z_rows_k, z_rows_k], Cones.inv_hess(cone_k))
-        else
-            # -mu*H_k*G_k*x + z_k + mu*H_k*h_k*tau = mu*H_k*zrhs_k + srhs_k
-            @views Cones.hess_prod!(lhs_sub[z_rows_k, 1:n], model.G[idxs_k, :], cone_k)
-            @. lhs_sub[z_rows_k, 1:n] *= -1
-            @views Cones.hess_prod!(lhs_sub[z_rows_k, end], model.h[idxs_k], cone_k)
->>>>>>> 0fb7fc4d
         end
     end
     tau = solver.point.tau[]
