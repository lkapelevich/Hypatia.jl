--- conflicted
+++ resolved
@@ -31,14 +31,8 @@
     return Cones.EpiNormInf{T, T}(MOI.dimension(cone))
 end
 
-<<<<<<< HEAD
 cone_from_moi(::Type{T}, cone::MOI.NormOneCone) where {T <: Real} =
     Cones.EpiNormOne{T}(MOI.dimension(cone))
-=======
-function cone_from_moi(::Type{T}, cone::MOI.NormOneCone) where {T <: Real}
-    return Cones.EpiNormInf{T, T}(MOI.dimension(cone), use_dual = true)
-end
->>>>>>> 0fb7fc4d
 
 function cone_from_moi(::Type{T}, cone::MOI.SecondOrderCone) where {T <: Real}
     return Cones.EpiNormEucl{T}(MOI.dimension(cone))
@@ -52,19 +46,10 @@
     return Cones.EpiNormSpectral{T, T}(extrema((cone.row_dim, cone.column_dim))...)
 end
 
-<<<<<<< HEAD
 cone_from_moi(::Type{T}, cone::MOI.NormNuclearCone) where {T <: Real} =
     Cones.EpiNormSpectral{T, T}(extrema((cone.row_dim, cone.column_dim))...,
     # Cones.EpiNormNuclear{T, T}(extrema((cone.row_dim, cone.column_dim))...,
     use_dual = true)
-=======
-function cone_from_moi(::Type{T}, cone::MOI.NormNuclearCone) where {T <: Real}
-    return Cones.EpiNormSpectral{T, T}(
-        extrema((cone.row_dim, cone.column_dim))...,
-        use_dual = true,
-    )
-end
->>>>>>> 0fb7fc4d
 
 function cone_from_moi(::Type{T}, cone::MOI.PowerCone{T}) where {T <: Real}
     return Cones.GeneralizedPower{T}(T[cone.exponent, 1 - cone.exponent], 1)
