--- conflicted
+++ resolved
@@ -364,13 +364,9 @@
     calc_w::Bool = false,
     pts_factor::Int = 10,
     )
-<<<<<<< HEAD
-=======
-
     # TODO remove this restriction
     @assert dimension(dom) == n
 
->>>>>>> 1afc8024
     L = binomial(n+d,n)
     U = binomial(n+2d, n)
 
