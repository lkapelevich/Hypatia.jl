#=
Copyright (c) 2018-2022 Chris Coey, Lea Kapelevich, and contributors

This Julia package Hypatia.jl is released under the MIT license; see LICENSE
file in the root directory or at https://github.com/chriscoey/Hypatia.jl
=#

"""
$(TYPEDEF)

Real symmetric or complex Hermitian positive semidefinite cone of dimension
`dim` in svec format.

    $(FUNCTIONNAME){T, R}(dim::Int)
"""
mutable struct PosSemidefTri{T <: Real, R <: RealOrComplex{T}} <: Cone{T}
    dim::Int
    side::Int
    is_complex::Bool
    rt2::T

    point::Vector{T}
    dual_point::Vector{T}
    grad::Vector{T}
    dual_grad::Vector{T}
    dder3::Vector{T}
    vec1::Vector{T}
    vec2::Vector{T}
    feas_updated::Bool
    dual_feas_updated::Bool
    grad_updated::Bool
    dual_grad_updated::Bool
    hess_updated::Bool
    scal_hess_updated::Bool
    inv_scal_hess_updated::Bool
    inv_hess_updated::Bool
    is_feas::Bool
    nt_updated::Bool
    hess::Symmetric{T, Matrix{T}}
    scal_hess::Symmetric{T, Matrix{T}}
    inv_scal_hess::Symmetric{T, Matrix{T}}
    inv_hess::Symmetric{T, Matrix{T}}

    mat::Matrix{R}
    dual_mat::Matrix{R}
    mat2::Matrix{R}
    mat3::Matrix{R}
    mat4::Matrix{R}
    inv_mat::Matrix{R}
    inv_dual_mat::Matrix{R}
    scalmat_sqrti::Matrix{R}
    fact_mat::Cholesky{R}
    dual_fact_mat::Cholesky{R}
    nt_svd

    function PosSemidefTri{T, R}(dim::Int) where {T <: Real, R <: RealOrComplex{T}}
        @assert dim >= 1
        cone = new{T, R}()
        cone.dim = dim
        cone.rt2 = sqrt(T(2))
        cone.is_complex = (R <: Complex)
        cone.side = svec_side(R, dim)
        return cone
    end
end

use_dual_barrier(::PosSemidefTri) = false

<<<<<<< HEAD
use_scal(::PosSemidefTri) = true

reset_data(cone::PosSemidefTri) = (cone.feas_updated = cone.dual_feas_updated =
    cone.grad_updated =
    cone.dual_grad_updated = cone.hess_updated = cone.scal_hess_updated =
    cone.inv_hess_updated = cone.inv_scal_hess_updated = cone.nt_updated = false)
=======
function reset_data(cone::PosSemidefTri)
    return (
        cone.feas_updated =
            cone.grad_updated = cone.hess_updated = cone.inv_hess_updated = false
    )
end
>>>>>>> 0fb7fc4d

use_sqrt_hess_oracles(::Int, cone::PosSemidefTri) = true
use_sqrt_scal_hess_oracles(::Int, cone::PosSemidefTri) = true

function setup_extra_data!(
    cone::PosSemidefTri{T, R},
) where {T <: Real, R <: RealOrComplex{T}}
    cone.mat = zeros(R, cone.side, cone.side)
    cone.dual_mat = zero(cone.mat)
    cone.mat2 = zero(cone.mat)
    cone.mat3 = zero(cone.mat)
    cone.mat4 = zero(cone.mat)
    cone.inv_mat = zero(cone.mat)
    cone.inv_dual_mat = zero(cone.mat)
    cone.scalmat_sqrti = zero(cone.mat)
    return cone
end

get_nu(cone::PosSemidefTri) = cone.side

function set_initial_point!(arr::AbstractVector, cone::PosSemidefTri)
    incr = (cone.is_complex ? 2 : 1)
    arr .= 0
    k = 1
    @inbounds for i in 1:(cone.side)
        arr[k] = 1
        k += incr * i + 1
    end
    return arr
end

function update_feas(cone::PosSemidefTri)
    @assert !cone.feas_updated

    svec_to_smat!(cone.mat, cone.point, cone.rt2)
    copyto!(cone.mat2, cone.mat)
    cone.fact_mat = cholesky!(Hermitian(cone.mat2, :U), check = false)
    cone.is_feas = isposdef(cone.fact_mat)

    cone.feas_updated = true
    return cone.is_feas
end

function is_dual_feas(cone::PosSemidefTri)
    svec_to_smat!(cone.dual_mat, cone.dual_point, cone.rt2)
    cone.dual_fact_mat = cholesky!(Hermitian(cone.dual_mat, :U), check = false)
    cone.dual_feas_updated = true
    return isposdef(cone.dual_fact_mat)
end

function update_grad(cone::PosSemidefTri)
    @assert cone.is_feas

    inv_fact!(cone.inv_mat, cone.fact_mat)
    smat_to_svec!(cone.grad, cone.inv_mat, cone.rt2)
    cone.grad .*= -1
    copytri!(cone.mat, 'U', true)

    cone.grad_updated = true
    return cone.grad
end

function update_dual_grad(cone::PosSemidefTri)
    inv_fact!(cone.inv_dual_mat, cone.dual_fact_mat)
    smat_to_svec!(cone.dual_grad, cone.inv_dual_mat, cone.rt2)
    cone.dual_grad .*= -1

    cone.dual_grad_updated = true
    return cone.dual_grad
end

function update_hess(cone::PosSemidefTri)
    @assert cone.grad_updated
    isdefined(cone, :hess) || alloc_hess!(cone)
    copytri!(cone.inv_mat, 'U', true)
    symm_kron!(cone.hess.data, cone.inv_mat, cone.rt2)
    cone.hess_updated = true
    return cone.hess
end

function update_nt(cone::PosSemidefTri)
    (U, lambda, V) = cone.nt_svd = svd(cone.dual_fact_mat.U * cone.fact_mat.L)
    cone.scalmat_sqrti = Diagonal(sqrt.(lambda)) \ (U' * cone.dual_fact_mat.U)
    cone.nt_updated = true
    return
end

function update_scal_hess(cone::PosSemidefTri)
    @assert cone.feas_updated && cone.dual_feas_updated
    isdefined(cone, :scal_hess) || alloc_scal_hess!(cone)
    cone.nt_updated || update_nt(cone)

    (U, lambda, V) = cone.nt_svd
    scalmat_sqrti = Diagonal(sqrt.(lambda)) \ (U' * cone.dual_fact_mat.U)
    symm_kron!(cone.scal_hess.data, Hermitian(scalmat_sqrti' * scalmat_sqrti, :U), cone.rt2)
    cone.scal_hess_updated = true
    return cone.scal_hess
end

function update_inv_hess(cone::PosSemidefTri)
    @assert is_feas(cone)
    isdefined(cone, :inv_hess) || alloc_inv_hess!(cone)
    symm_kron!(cone.inv_hess.data, cone.mat, cone.rt2)
    cone.inv_hess_updated = true
    return cone.inv_hess
end

<<<<<<< HEAD
function update_inv_scal_hess(cone::PosSemidefTri)
    @assert cone.feas_updated && cone.dual_feas_updated
    isdefined(cone, :inv_scal_hess) || alloc_inv_scal_hess!(cone)
    cone.nt_updated || update_nt(cone)

    (U, lambda, V) = cone.nt_svd
    scalmat_sqrt = cone.dual_fact_mat.U \ (U * Diagonal(sqrt.(lambda)))
    symm_kron!(cone.inv_scal_hess.data, Hermitian((scalmat_sqrt * scalmat_sqrt'), :U), cone.rt2)
    cone.inv_scal_hess_updated = true
    return cone.inv_scal_hess
end

function hess_prod!(
    prod::AbstractVecOrMat,
    arr::AbstractVecOrMat,
    cone::PosSemidefTri,
    )
=======
function hess_prod!(prod::AbstractVecOrMat, arr::AbstractVecOrMat, cone::PosSemidefTri)
>>>>>>> 0fb7fc4d
    @assert is_feas(cone)

    @inbounds for i in 1:size(arr, 2)
        svec_to_smat!(cone.mat4, view(arr, :, i), cone.rt2)
        copytri!(cone.mat4, 'U', true)
        rdiv!(cone.mat4, cone.fact_mat)
        ldiv!(cone.fact_mat, cone.mat4)
        smat_to_svec!(view(prod, :, i), cone.mat4, cone.rt2)
    end

    return prod
end

<<<<<<< HEAD
function scal_hess_prod!(
    prod::AbstractVecOrMat{T},
    arr::AbstractVecOrMat{T},
    cone::PosSemidefTri{T, R},
    ::Bool = false,
    ) where {T <: Real, R <: RealOrComplex{T}}
    @assert cone.feas_updated && cone.dual_feas_updated
    cone.nt_updated || update_nt(cone)

    (U, lambda, V) = cone.nt_svd
    scalmat_sqrti = cone.scalmat_sqrti
    w = Hermitian(scalmat_sqrti' * scalmat_sqrti, :U)

    @inbounds for i in 1:size(arr, 2)
        svec_to_smat!(cone.mat4, view(arr, :, i), cone.rt2)
        copytri!(cone.mat4, 'U', true)
        temp = w * cone.mat4 * w
        smat_to_svec!(view(prod, :, i), temp, cone.rt2)
    end

    return prod
end

function inv_hess_prod!(
    prod::AbstractVecOrMat,
    arr::AbstractVecOrMat,
    cone::PosSemidefTri,
    )
=======
function inv_hess_prod!(prod::AbstractVecOrMat, arr::AbstractVecOrMat, cone::PosSemidefTri)
>>>>>>> 0fb7fc4d
    @assert is_feas(cone)

    @inbounds for i in 1:size(arr, 2)
        svec_to_smat!(cone.mat4, view(arr, :, i), cone.rt2)
        mul!(cone.mat3, Hermitian(cone.mat4, :U), cone.mat)
        mul!(cone.mat4, Hermitian(cone.mat, :U), cone.mat3)
        smat_to_svec!(view(prod, :, i), cone.mat4, cone.rt2)
    end

    return prod
end

<<<<<<< HEAD
function inv_scal_hess_prod!(
    prod::AbstractVecOrMat{T},
    arr::AbstractVecOrMat{T},
    cone::PosSemidefTri{T, R},
    ) where {T <: Real, R <: RealOrComplex{T}}
    @assert cone.feas_updated && cone.dual_feas_updated
    cone.nt_updated || update_nt(cone)

    (U, lambda, V) = cone.nt_svd
    scalmat_sqrt = cone.dual_fact_mat.U \ (U * Diagonal(sqrt.(lambda)))
    w = Hermitian(scalmat_sqrt * scalmat_sqrt', :U)

    @inbounds for i in 1:size(arr, 2)
        svec_to_smat!(cone.mat4, view(arr, :, i), cone.rt2)
        copytri!(cone.mat4, 'U', true)
        temp = w * cone.mat4 * w
        smat_to_svec!(view(prod, :, i), temp, cone.rt2)
    end

    return prod
end

function sqrt_hess_prod!(
    prod::AbstractVecOrMat,
    arr::AbstractVecOrMat,
    cone::PosSemidefTri,
    )
=======
function sqrt_hess_prod!(prod::AbstractVecOrMat, arr::AbstractVecOrMat, cone::PosSemidefTri)
>>>>>>> 0fb7fc4d
    @assert is_feas(cone)

    @inbounds for i in 1:size(arr, 2)
        svec_to_smat!(cone.mat4, view(arr, :, i), cone.rt2)
        copytri!(cone.mat4, 'U', true)
        rdiv!(cone.mat4, cone.fact_mat.U)
        ldiv!(cone.fact_mat.U', cone.mat4)
        smat_to_svec!(view(prod, :, i), cone.mat4, cone.rt2)
    end

    return prod
end

function inv_sqrt_hess_prod!(
    prod::AbstractVecOrMat,
    arr::AbstractVecOrMat,
    cone::PosSemidefTri,
)
    @assert is_feas(cone)

    @inbounds for i in 1:size(arr, 2)
        svec_to_smat!(cone.mat4, view(arr, :, i), cone.rt2)
        copytri!(cone.mat4, 'U', true)
        rmul!(cone.mat4, cone.fact_mat.U')
        lmul!(cone.fact_mat.U, cone.mat4)
        smat_to_svec!(view(prod, :, i), cone.mat4, cone.rt2)
    end

    return prod
end

function sqrt_scal_hess_prod!(
    prod::AbstractVecOrMat{T},
    arr::AbstractVecOrMat{T},
    cone::PosSemidefTri{T},
    ) where {T <: Real}
    @assert cone.is_feas
    cone.nt_updated || update_nt(cone)
    cone.scalmat_sqrti = cone.scalmat_sqrti

    @inbounds for i in 1:size(arr, 2)
        svec_to_smat!(cone.mat3, view(arr, :, i), cone.rt2)
        mul!(cone.mat4, Hermitian(cone.mat3, :U), cone.scalmat_sqrti')
        mul!(cone.mat3, cone.scalmat_sqrti, cone.mat4)
        smat_to_svec!(view(prod, :, i), cone.mat3, cone.rt2)
    end
    return prod
end

function inv_sqrt_scal_hess_prod!(
    prod::AbstractVecOrMat{T},
    arr::AbstractVecOrMat{T},
    cone::PosSemidefTri{T, R},
    ) where {T <: Real, R <: RealOrComplex{T}}
    error()
end

function dder3(cone::PosSemidefTri, dir::AbstractVector)
    @assert cone.grad_updated

    S = copytri!(svec_to_smat!(cone.mat4, dir, cone.rt2), 'U', true)
    ldiv!(cone.fact_mat, S)
    rdiv!(S, cone.fact_mat.U)
    mul!(cone.mat3, S, S') # TODO use outer prod function
    smat_to_svec!(cone.dder3, cone.mat3, cone.rt2)

    return cone.dder3
end

function dder3(
    cone::PosSemidefTri{T, R},
    pdir::AbstractVector{T},
    ddir::AbstractVector{T},
    ) where {T <: Real, R <: RealOrComplex{T}}
    @assert cone.grad_updated
    dder3 = cone.dder3
    d = cone.side
    P = Hermitian(svec_to_smat!(zeros(R, d, d), pdir, cone.rt2), :U)
    D = Hermitian(svec_to_smat!(zeros(R, d, d), ddir, cone.rt2), :U)
    Si = Hermitian(cone.inv_mat, :U)
    PD = P * D
    smat_to_svec!(dder3, (Si * PD + PD' * Si) / -2, cone.rt2)
    return dder3
end<|MERGE_RESOLUTION|>--- conflicted
+++ resolved
@@ -66,21 +66,12 @@
 
 use_dual_barrier(::PosSemidefTri) = false
 
-<<<<<<< HEAD
 use_scal(::PosSemidefTri) = true
 
 reset_data(cone::PosSemidefTri) = (cone.feas_updated = cone.dual_feas_updated =
     cone.grad_updated =
     cone.dual_grad_updated = cone.hess_updated = cone.scal_hess_updated =
     cone.inv_hess_updated = cone.inv_scal_hess_updated = cone.nt_updated = false)
-=======
-function reset_data(cone::PosSemidefTri)
-    return (
-        cone.feas_updated =
-            cone.grad_updated = cone.hess_updated = cone.inv_hess_updated = false
-    )
-end
->>>>>>> 0fb7fc4d
 
 use_sqrt_hess_oracles(::Int, cone::PosSemidefTri) = true
 use_sqrt_scal_hess_oracles(::Int, cone::PosSemidefTri) = true
@@ -188,7 +179,6 @@
     return cone.inv_hess
 end
 
-<<<<<<< HEAD
 function update_inv_scal_hess(cone::PosSemidefTri)
     @assert cone.feas_updated && cone.dual_feas_updated
     isdefined(cone, :inv_scal_hess) || alloc_inv_scal_hess!(cone)
@@ -206,9 +196,6 @@
     arr::AbstractVecOrMat,
     cone::PosSemidefTri,
     )
-=======
-function hess_prod!(prod::AbstractVecOrMat, arr::AbstractVecOrMat, cone::PosSemidefTri)
->>>>>>> 0fb7fc4d
     @assert is_feas(cone)
 
     @inbounds for i in 1:size(arr, 2)
@@ -222,7 +209,6 @@
     return prod
 end
 
-<<<<<<< HEAD
 function scal_hess_prod!(
     prod::AbstractVecOrMat{T},
     arr::AbstractVecOrMat{T},
@@ -251,9 +237,6 @@
     arr::AbstractVecOrMat,
     cone::PosSemidefTri,
     )
-=======
-function inv_hess_prod!(prod::AbstractVecOrMat, arr::AbstractVecOrMat, cone::PosSemidefTri)
->>>>>>> 0fb7fc4d
     @assert is_feas(cone)
 
     @inbounds for i in 1:size(arr, 2)
@@ -266,7 +249,6 @@
     return prod
 end
 
-<<<<<<< HEAD
 function inv_scal_hess_prod!(
     prod::AbstractVecOrMat{T},
     arr::AbstractVecOrMat{T},
@@ -294,9 +276,6 @@
     arr::AbstractVecOrMat,
     cone::PosSemidefTri,
     )
-=======
-function sqrt_hess_prod!(prod::AbstractVecOrMat, arr::AbstractVecOrMat, cone::PosSemidefTri)
->>>>>>> 0fb7fc4d
     @assert is_feas(cone)
 
     @inbounds for i in 1:size(arr, 2)
