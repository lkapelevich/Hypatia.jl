--- conflicted
+++ resolved
@@ -74,16 +74,12 @@
 
 get_nu(cone::HypoGeoMean) = cone.dim
 
-<<<<<<< HEAD
 use_sqrt_scal_hess_oracles(::Int, cone::HypoGeoMean) = false
 
 function set_initial_point!(
     arr::AbstractVector{T},
     cone::HypoGeoMean{T},
     ) where {T <: Real}
-=======
-function set_initial_point!(arr::AbstractVector{T}, cone::HypoGeoMean{T}) where {T <: Real}
->>>>>>> 0fb7fc4d
     (u, w) = get_central_ray_hypogeomean(T, cone.dim - 1)
     arr[1] = u
     arr[2:end] .= w
