--- conflicted
+++ resolved
@@ -63,7 +63,6 @@
 
 use_dual_barrier(::EpiPerSquare) = false
 
-<<<<<<< HEAD
 use_scal(::EpiPerSquare) = true
 
 reset_data(cone::EpiPerSquare) = (cone.feas_updated = cone.dual_feas_updated =
@@ -71,18 +70,6 @@
     cone.hess_updated = cone.inv_hess_updated = cone.sqrt_hess_prod_updated =
     cone.scal_hess_updated = cone.inv_scal_hess_updated =
     cone.inv_sqrt_hess_prod_updated = false)
-=======
-function reset_data(cone::EpiPerSquare)
-    return (
-        cone.feas_updated =
-            cone.grad_updated =
-                cone.hess_updated =
-                    cone.inv_hess_updated =
-                        cone.sqrt_hess_prod_updated =
-                            cone.inv_sqrt_hess_prod_updated = false
-    )
-end
->>>>>>> 0fb7fc4d
 
 use_sqrt_hess_oracles(::Int, cone::EpiPerSquare{T}) where {T <: Real} = true
 use_sqrt_scal_hess_oracles(::Int, cone::EpiPerSquare{T}) where {T <: Real} = true
@@ -201,7 +188,6 @@
     return prod
 end
 
-<<<<<<< HEAD
 function scal_hess_prod!(
     prod::AbstractVecOrMat{T},
     arr::AbstractVecOrMat{T},
@@ -218,9 +204,6 @@
     arr::AbstractVecOrMat,
     cone::EpiPerSquare,
     )
-=======
-function inv_hess_prod!(prod::AbstractVecOrMat, arr::AbstractVecOrMat, cone::EpiPerSquare)
->>>>>>> 0fb7fc4d
     @assert cone.is_feas
 
     @inbounds @views for j in 1:size(prod, 2)
@@ -234,7 +217,6 @@
     return prod
 end
 
-<<<<<<< HEAD
 function inv_scal_hess_prod!(
     prod::AbstractVecOrMat{T},
     arr::AbstractVecOrMat{T},
@@ -246,9 +228,6 @@
 end
 
 function update_sqrt_hess_prod(cone::EpiPerSquare{T}) where T
-=======
-function update_sqrt_hess_prod(cone::EpiPerSquare{T}) where {T}
->>>>>>> 0fb7fc4d
     @assert cone.is_feas
     @assert !cone.sqrt_hess_prod_updated
     if !isdefined(cone, :sqrt_hess_vec)
