#=
Copyright 2018, Chris Coey, Lea Kapelevich and contributors

interpolation-based weighted-sum-of-squares (multivariate) polynomial positive semidefinite cone parametrized by interpolation matrices Ps
certifies that a polynomial valued R x R matrix is in the positive semidefinite cone for all x in the domain defined by Ps

dual barrier extended from "Sum-of-squares optimization without semidefinite programming" by D. Papp and S. Yildiz, available at https://arxiv.org/abs/1712.01792
and "Semidefinite Characterization of Sum-of-Squares Cones in Algebras" by D. Papp and F. Alizadeh
=#

mutable struct WSOSInterpPosSemidefTri{T <: Real} <: Cone{T}
    use_dual::Bool
    dim::Int
    R::Int
    U::Int
    Ps::Vector{Matrix{T}}
    point::AbstractVector{T}

    feas_updated::Bool
    grad_updated::Bool
    hess_updated::Bool
    inv_hess_updated::Bool
    inv_hess_prod_updated::Bool
    is_feas::Bool
    grad::Vector{T}
    hess::Symmetric{T, Matrix{T}}
    inv_hess::Symmetric{T, Matrix{T}}
    hess_fact_cache

    rt2::T
    rt2i::T
    tmpU::Vector{T}
    tmpLRLR::Vector{Symmetric{T, Matrix{T}}}
    ΛFL::Vector
    ΛFLP::Vector{Matrix{T}}
    tmpLU::Vector{Matrix{T}}
    PlambdaP::Vector{Matrix{T}}

    function WSOSInterpPosSemidefTri{T}(
        R::Int,
        U::Int,
        Ps::Vector{Matrix{T}},
        is_dual::Bool;
        hess_fact_cache = hessian_cache(T),
        ) where {T <: Real}
        for Pk in Ps
            @assert size(Pk, 1) == U
        end
        cone = new{T}()
        cone.use_dual = !is_dual # using dual barrier
        cone.dim = U * div(R * (R + 1), 2)
        cone.R = R
        cone.U = U
        cone.Ps = Ps
        cone.hess_fact_cache = hess_fact_cache
        return cone
    end
end

WSOSInterpPosSemidefTri{T}(R::Int, U::Int, Ps::Vector{Matrix{T}}) where {T <: Real} = WSOSInterpPosSemidefTri{T}(R, U, Ps, false)

function setup_data(cone::WSOSInterpPosSemidefTri{T}) where {T <: Real}
    reset_data(cone)
    dim = cone.dim
    U = cone.U
    R = cone.R
    Ps = cone.Ps
    cone.point = zeros(T, dim)
    cone.grad = similar(cone.point)
    cone.hess = Symmetric(zeros(T, dim, dim), :U)
    cone.inv_hess = Symmetric(zeros(T, dim, dim), :U)
    load_matrix(cone.hess_fact_cache, cone.hess)
    cone.rt2 = sqrt(T(2))
    cone.rt2i = inv(cone.rt2)
    cone.tmpU = Vector{T}(undef, U)
    cone.tmpLRLR = [Symmetric(zeros(T, size(Pk, 2) * R, size(Pk, 2) * R), :L) for Pk in Ps]
    cone.tmpLU = [Matrix{T}(undef, size(Pk, 2), U) for Pk in Ps]
    cone.ΛFL = Vector{Any}(undef, length(Ps))
    cone.ΛFLP = [Matrix{T}(undef, R * size(Pk, 2), R * U) for Pk in Ps]
    cone.PlambdaP = [zeros(T, R * U, R * U) for _ in eachindex(Ps)]
    return
end

get_nu(cone::WSOSInterpPosSemidefTri) = cone.R * sum(size(Pk, 2) for Pk in cone.Ps)

# TODO move to Cones.jl and use elsewhere
_svec_idx(row::Int, col::Int) = div((row - 1) * row, 2) + col
_block_idxs(incr::Int, block::Int) = (incr * (block - 1) .+ (1:incr))

function set_initial_point(arr::AbstractVector, cone::WSOSInterpPosSemidefTri)
    arr .= 0
    block = 1
    @inbounds for i in 1:cone.R
        arr[_block_idxs(cone.U, block)] .= 1
        block += i + 1
    end
    return arr
end

function update_feas(cone::WSOSInterpPosSemidefTri)
    @assert !cone.feas_updated

    cone.is_feas = true
    @inbounds for k in eachindex(cone.Ps)
        Pk = cone.Ps[k]
        LU = cone.tmpLU[k]
        L = size(Pk, 2)
        Λ = cone.tmpLRLR[k]

        for p in 1:cone.R, q in 1:p
            @. @views cone.tmpU = cone.point[_block_idxs(cone.U, _svec_idx(p, q))]
            if p != q
                cone.tmpU .*= cone.rt2i
            end
            mul!(LU, Pk', Diagonal(cone.tmpU)) # TODO check efficiency
            @views mul!(Λ.data[_block_idxs(L, p), _block_idxs(L, q)], LU, Pk)
        end

        ΛFLk = cone.ΛFL[k] = cholesky!(Λ, check = false)
        if !isposdef(ΛFLk)
            cone.is_feas = false
            break
        end
    end

    cone.feas_updated = true
    return cone.is_feas
end

function update_grad(cone::WSOSInterpPosSemidefTri)
    @assert is_feas(cone)
    U = cone.U

    _update_PlambdaP(cone)
    for p in 1:cone.R, q in 1:p
        scal = (p == q ? -1 : -cone.rt2)
        idx = (_svec_idx(p, q) - 1) * U
        block_p = (p - 1) * U
        block_q = (q - 1) * U
        for i in 1:U
            block_p_i = block_p + i
            block_q_i = block_q + i
            @inbounds cone.grad[idx + i] = scal * sum(PlambdaPk[block_q_i, block_p_i] for PlambdaPk in cone.PlambdaP)
        end
    end

    cone.grad_updated = true
    return cone.grad
end

function update_hess(cone::WSOSInterpPosSemidefTri)
    @assert cone.grad_updated
    R = cone.R
    U = cone.U
    H = cone.hess.data

    H .= 0
    for p in 1:R, q in 1:p
        block = _svec_idx(p, q)
        idxs = _block_idxs(U, block)
        block_p_idxs = _block_idxs(U, p)
        block_q_idxs = _block_idxs(U, q)

        for p2 in 1:R, q2 in 1:p2
            block2 = _svec_idx(p2, q2)
            if block2 < block
                continue
            end
            idxs2 = _block_idxs(U, block2)
            block_p_idxs2 = _block_idxs(U, p2)
            block_q_idxs2 = _block_idxs(U, q2)

            @views Hview = H[idxs, idxs2]
            for k in eachindex(cone.Ps)
                PlambdaPk = Symmetric(cone.PlambdaP[k], :U)
                @inbounds @. @views Hview += PlambdaPk[block_p_idxs, block_p_idxs2] * PlambdaPk[block_q_idxs, block_q_idxs2]
                if (p != q) || (p2 != q2)
                    @inbounds @. @views Hview += PlambdaPk[block_p_idxs, block_q_idxs2] * PlambdaPk[block_q_idxs, block_p_idxs2]
                end
            end
            if xor(p == q, p2 == q2)
                @. Hview *= cone.rt2i
            end
        end
    end

    cone.hess_updated = true
    return cone.hess
end

function _update_PlambdaP(cone::WSOSInterpPosSemidefTri)
    R = cone.R
    U = cone.U

    for k in eachindex(cone.PlambdaP)
        L = size(cone.Ps[k], 2)
        ΛFL = cone.ΛFL[k].L
        ΛFLP = cone.ΛFLP[k]

        # given cholesky L factor ΛFL, get ΛFLP = ΛFL * kron(I, P')
        @inbounds for p in 1:R
            block_U_p_idxs = _block_idxs(U, p)
            block_L_p_idxs = _block_idxs(L, p)
            @views ΛFLP_pp = ΛFLP[block_L_p_idxs, block_U_p_idxs]
            # ΛFLP_pp = ΛFL_pp \ P'
            @views copyto!(ΛFLP_pp, cone.Ps[k]')
            ldiv!(LowerTriangular(ΛFL[block_L_p_idxs, block_L_p_idxs]), ΛFLP_pp)
            # to get off-diagonals in ΛFLP, subtract known blocks aggregated in ΛFLP_qp
            @inbounds for q in (p + 1):R
                block_L_q_idxs = _block_idxs(L, q)
                @views ΛFLP_qp = ΛFLP[block_L_q_idxs, block_U_p_idxs]
                ΛFLP_qp .= 0
                @inbounds for p2 in p:(q - 1)
                    block_L_p2_idxs = _block_idxs(L, p2)
                    @views mul!(ΛFLP_qp, ΛFL[block_L_q_idxs, block_L_p2_idxs], ΛFLP[block_L_p2_idxs, block_U_p_idxs], -1, 1)
                end
                @views ldiv!(LowerTriangular(ΛFL[block_L_q_idxs, block_L_q_idxs]), ΛFLP_qp)
            end
        end

        # PlambdaP = ΛFLP' * ΛFLP
        PlambdaPk = cone.PlambdaP[k]
        for p in 1:R, q in p:R
            block_p_idxs = _block_idxs(U, p)
            block_q_idxs = _block_idxs(U, q)
            # since ΛFLP is block lower triangular rows only from max(p,q) start making a nonzero contribution to the product
            row_range = ((q - 1) * L + 1):(L * R)
            @inbounds @views mul!(PlambdaPk[block_p_idxs, block_q_idxs], ΛFLP[row_range, block_p_idxs]', ΛFLP[row_range, block_q_idxs])
        end
    end

<<<<<<< HEAD
    return cone.PlambdaP
=======
    return PlambdaP
>>>>>>> 8829a501
end<|MERGE_RESOLUTION|>--- conflicted
+++ resolved
@@ -229,9 +229,5 @@
         end
     end
 
-<<<<<<< HEAD
     return cone.PlambdaP
-=======
-    return PlambdaP
->>>>>>> 8829a501
 end