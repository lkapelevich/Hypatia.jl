#=
interpolation-based weighted-sum-of-squares (multivariate) polynomial positive semidefinite cone parametrized by interpolation matrices Ps
certifies that a polynomial valued R x R matrix is in the positive semidefinite cone for all x in the domain defined by Ps

dual barrier extended from "Sum-of-squares optimization without semidefinite programming" by D. Papp and S. Yildiz, available at https://arxiv.org/abs/1712.01792
and "Semidefinite Characterization of Sum-of-Squares Cones in Algebras" by D. Papp and F. Alizadeh
=#

mutable struct WSOSInterpPosSemidefTri{T <: Real} <: Cone{T}
    use_dual_barrier::Bool
    use_heuristic_neighborhood::Bool
    dim::Int
    R::Int
    U::Int
    Ps::Vector{Matrix{T}}

    point::Vector{T}
    dual_point::Vector{T}
    grad::Vector{T}
    correction::Vector{T}
    vec1::Vector{T}
    vec2::Vector{T}
    feas_updated::Bool
    grad_updated::Bool
    hess_updated::Bool
    inv_hess_updated::Bool
    hess_fact_updated::Bool
    is_feas::Bool
    hess::Symmetric{T, Matrix{T}}
    inv_hess::Symmetric{T, Matrix{T}}
    hess_fact_cache

    rt2::T
    rt2i::T
<<<<<<< HEAD
    tmpU::Vector{T}
    tmpLRLR::Vector{Symmetric{T, Matrix{T}}}
    tmpLRUR::Vector{Matrix{T}}
    tmpLRUR2::Vector{Matrix{T}}
=======
    tempU::Vector{T}
    tempLRLR::Vector{Symmetric{T, Matrix{T}}}
    tempRR::Matrix{T}
    tempRR2::Matrix{T}
    tempRR3::Matrix{T}
    tempRRUU::Vector{Vector{Matrix{T}}}
>>>>>>> e341c862
    ΛFL::Vector
    ΛFLP::Vector{Matrix{T}}
    tempLU::Vector{Matrix{T}}
    PlambdaP::Vector{Matrix{T}}
    PlambdaP_blocks_U::Vector{Matrix{SubArray{T, 2, Matrix{T}, Tuple{UnitRange{Int64}, UnitRange{Int64}}, false}}}

    function WSOSInterpPosSemidefTri{T}(
        R::Int,
        U::Int,
        Ps::Vector{Matrix{T}};
        use_dual::Bool = false,
        use_heuristic_neighborhood::Bool = default_use_heuristic_neighborhood(),
        hess_fact_cache = hessian_cache(T),
        ) where {T <: Real}
        for Pk in Ps
            @assert size(Pk, 1) == U
        end
        cone = new{T}()
        cone.use_dual_barrier = !use_dual # using dual barrier
        cone.use_heuristic_neighborhood = use_heuristic_neighborhood
        cone.dim = U * svec_length(R)
        cone.R = R
        cone.U = U
        cone.Ps = Ps
        cone.hess_fact_cache = hess_fact_cache
        return cone
    end
end

function setup_extra_data(cone::WSOSInterpPosSemidefTri{T}) where {T <: Real}
    dim = cone.dim
    U = cone.U
    R = cone.R
    Ps = cone.Ps
    cone.hess = Symmetric(zeros(T, dim, dim), :U)
    cone.inv_hess = Symmetric(zeros(T, dim, dim), :U)
    load_matrix(cone.hess_fact_cache, cone.hess)
    cone.rt2 = sqrt(T(2))
    cone.rt2i = inv(cone.rt2)
<<<<<<< HEAD
    cone.tmpU = zeros(T, U)
    Ls = [size(Pk, 2) for Pk in cone.Ps]
    cone.tmpLRLR = [Symmetric(zeros(T, L * R, L * R), :L) for L in Ls]
    cone.tmpLRUR = [zeros(T, L * R, U * R) for L in Ls]
    cone.tmpLRUR2 = [zeros(T, L * R, U * R) for L in Ls]
    cone.tmpLU = [zeros(T, L, U) for L in Ls]
=======
    cone.tempU = zeros(T, U)
    cone.tempLRLR = [Symmetric(zeros(T, size(Pk, 2) * R, size(Pk, 2) * R), :L) for Pk in Ps]
    cone.tempLU = [zeros(T, size(Pk, 2), U) for Pk in Ps]
    cone.tempRR = zeros(T, R, R)
    cone.tempRR2 = zeros(T, R, R)
    cone.tempRR3 = zeros(T, R, R)
    cone.tempRRUU = [[zeros(T, R, R) for _ in 1:U] for _ in 1:U]
>>>>>>> e341c862
    cone.ΛFL = Vector{Any}(undef, length(Ps))
    cone.ΛFLP = [zeros(T, R * L, R * U) for L in Ls]
    cone.PlambdaP = [zeros(T, R * U, R * U) for _ in eachindex(Ps)]
    cone.PlambdaP_blocks_U = [Matrix{SubArray{T, 2, Matrix{T}, Tuple{UnitRange{Int64}, UnitRange{Int64}}, false}}(undef, R, R) for _ in eachindex(Ps)]
    @inbounds for k in eachindex(Ps), r in 1:R, s in 1:R
        cone.PlambdaP_blocks_U[k][r, s] = view(cone.PlambdaP[k], block_idxs(U, r), block_idxs(U, s))
    end
    return cone
end

get_nu(cone::WSOSInterpPosSemidefTri) = cone.R * sum(size(Pk, 2) for Pk in cone.Ps)

function set_initial_point(arr::AbstractVector, cone::WSOSInterpPosSemidefTri)
    arr .= 0
    block = 1
    @inbounds for i in 1:cone.R
        @views arr[block_idxs(cone.U, block)] .= 1
        block += i + 1
    end
    return arr
end

function update_feas(cone::WSOSInterpPosSemidefTri)
    @assert !cone.feas_updated

    cone.is_feas = true
    @inbounds for k in eachindex(cone.Ps)
        Pk = cone.Ps[k]
        LU = cone.tempLU[k]
        L = size(Pk, 2)
        Λ = cone.tempLRLR[k]

        for p in 1:cone.R, q in 1:p
            @. @views cone.tempU = cone.point[block_idxs(cone.U, svec_idx(p, q))]
            if p != q
                cone.tempU .*= cone.rt2i
            end
            mul!(LU, Pk', Diagonal(cone.tempU)) # TODO check efficiency
            @views mul!(Λ.data[block_idxs(L, p), block_idxs(L, q)], LU, Pk)
        end

        ΛFLk = cone.ΛFL[k] = cholesky!(Λ, check = false)
        if !isposdef(ΛFLk)
            cone.is_feas = false
            break
        end
    end

    cone.feas_updated = true
    return cone.is_feas
end

is_dual_feas(cone::WSOSInterpPosSemidefTri) = true

function update_grad(cone::WSOSInterpPosSemidefTri)
    @assert is_feas(cone)
    U = cone.U
    R = cone.R

    # update PlambdaP
    @inbounds for k in eachindex(cone.PlambdaP)
        L = size(cone.Ps[k], 2)
        ΛFL = cone.ΛFL[k].L
        ΛFLP = cone.ΛFLP[k]

        # given cholesky L factor ΛFL, get ΛFLP = ΛFL \ kron(I, P')
        @inbounds for p in 1:R
            block_U_p_idxs = block_idxs(U, p)
            block_L_p_idxs = block_idxs(L, p)
            @views ΛFLP_pp = ΛFLP[block_L_p_idxs, block_U_p_idxs]
            # ΛFLP_pp = ΛFL_pp \ P'
            @views ldiv!(ΛFLP_pp, LowerTriangular(ΛFL[block_L_p_idxs, block_L_p_idxs]), cone.Ps[k]')
            # to get off-diagonals in ΛFLP, subtract known blocks aggregated in ΛFLP_qp
            @inbounds for q in (p + 1):R
                block_L_q_idxs = block_idxs(L, q)
                @views ΛFLP_qp = ΛFLP[block_L_q_idxs, block_U_p_idxs]
                ΛFLP_qp .= 0
                @inbounds for p2 in p:(q - 1)
                    block_L_p2_idxs = block_idxs(L, p2)
                    @views mul!(ΛFLP_qp, ΛFL[block_L_q_idxs, block_L_p2_idxs], ΛFLP[block_L_p2_idxs, block_U_p_idxs], -1, 1)
                end
                @views ldiv!(LowerTriangular(ΛFL[block_L_q_idxs, block_L_q_idxs]), ΛFLP_qp)
            end
        end

        # PlambdaP = ΛFLP' * ΛFLP
        PlambdaPk = cone.PlambdaP[k]
        @inbounds for p in 1:R, q in p:R
            block_p_idxs = block_idxs(U, p)
            block_q_idxs = block_idxs(U, q)
            # since ΛFLP is block lower triangular rows only from max(p,q) start making a nonzero contribution to the product
            row_range = ((q - 1) * L + 1):(L * R)
            @inbounds @views mul!(PlambdaPk[block_p_idxs, block_q_idxs], ΛFLP[row_range, block_p_idxs]', ΛFLP[row_range, block_q_idxs])
        end
        LinearAlgebra.copytri!(PlambdaPk, 'U')
    end

    # update gradient
    for p in 1:cone.R, q in 1:p
        scal = (p == q ? -1 : -cone.rt2)
        idx = (svec_idx(p, q) - 1) * U
        block_p = (p - 1) * U
        block_q = (q - 1) * U
        for i in 1:U
            block_p_i = block_p + i
            block_q_i = block_q + i
            @inbounds cone.grad[idx + i] = scal * sum(PlambdaPk[block_q_i, block_p_i] for PlambdaPk in cone.PlambdaP)
        end
    end

    cone.grad_updated = true
    return cone.grad
end

function update_hess(cone::WSOSInterpPosSemidefTri)
    @assert cone.grad_updated
    R = cone.R
    U = cone.U
    H = cone.hess.data
    H .= 0
    @inbounds for p in 1:R, q in 1:p
        block = svec_idx(p, q)
        idxs = block_idxs(U, block)

        for p2 in 1:R, q2 in 1:p2
            block2 = svec_idx(p2, q2)
            if block2 < block
                continue
            end
            idxs2 = block_idxs(U, block2)

            @views Hview = H[idxs, idxs2]
            for k in eachindex(cone.Ps)
                PlambdaPk = cone.PlambdaP_blocks_U[k]
                @inbounds @. Hview += PlambdaPk[p, p2] * PlambdaPk[q, q2]
                if (p != q) && (p2 != q2)
                    @inbounds @. Hview += PlambdaPk[p, q2] * PlambdaPk[q, p2]
                end
            end
            if xor(p == q, p2 == q2)
                @. Hview *= cone.rt2
            end
        end
    end

    cone.hess_updated = true
    return cone.hess
end

function correction(cone::WSOSInterpPosSemidefTri{T}, primal_dir::AbstractVector{T}) where T
    @assert cone.grad_updated
    corr = cone.correction
    corr .= 0
    U = cone.U
<<<<<<< HEAD
    R = cone.R
=======
    UR = U * cone.R
    dim = cone.dim
    PlambdaP_dirs = cone.tempRRUU
    matRR = cone.tempRR
    matRR2 = cone.tempRR2
    matRR3 = cone.tempRR3
>>>>>>> e341c862

    @inbounds for k in eachindex(cone.Ps)
        L = size(cone.Ps[k], 2)
        ΛFLP = cone.ΛFLP[k]
        # ΛFLP * scattered Diagonal of primal_dir
        ΛFLP_dir = cone.tmpLRUR[k]
        ΛFLP_dir .= 0
        for i in 1:R
            for p in 1:i # only go up to i since ΛFLP is lower block triangular
                for j in 1:(p - 1)
                    sidx = svec_idx(p, j)
                    @views mul!(ΛFLP_dir[block_idxs(L, i), block_idxs(U, j)], ΛFLP[block_idxs(L, i), block_idxs(U, p)], Diagonal(primal_dir[block_idxs(U, sidx)]), cone.rt2i, true)
                end
                sidx = svec_idx(p, p)
                @views mul!(ΛFLP_dir[block_idxs(L, i), block_idxs(U, p)], ΛFLP[block_idxs(L, i), block_idxs(U, p)], Diagonal(primal_dir[block_idxs(U, sidx)]), true, true)
                for j in (p + 1):R
                    sidx = svec_idx(j, p)
                    @views mul!(ΛFLP_dir[block_idxs(L, i), block_idxs(U, j)], ΛFLP[block_idxs(L, i), block_idxs(U, p)], Diagonal(primal_dir[block_idxs(U, sidx)]), cone.rt2i, true)
                end
            end
        end

        big_mat_half = mul!(cone.tmpLRUR2[k], ΛFLP_dir, Symmetric(cone.PlambdaP[k], :U))
        # diagonal from each (i, j) block in big_mat_half' * big_mat_half
        for u in 1:U
            idx = u
            j_idx = u
            for j in 1:R
                i_idx = u
                for i in 1:(j - 1)
                    @views corr[idx] += dot(big_mat_half[:, i_idx], big_mat_half[:, j_idx]) * cone.rt2
                    idx += U
                    i_idx += U
                end
                @views corr[idx] += sum(abs2, big_mat_half[:, j_idx])
                j_idx += U
                idx += U
            end
        end

    end

    return corr
end<|MERGE_RESOLUTION|>--- conflicted
+++ resolved
@@ -32,19 +32,10 @@
 
     rt2::T
     rt2i::T
-<<<<<<< HEAD
-    tmpU::Vector{T}
-    tmpLRLR::Vector{Symmetric{T, Matrix{T}}}
-    tmpLRUR::Vector{Matrix{T}}
-    tmpLRUR2::Vector{Matrix{T}}
-=======
     tempU::Vector{T}
     tempLRLR::Vector{Symmetric{T, Matrix{T}}}
-    tempRR::Matrix{T}
-    tempRR2::Matrix{T}
-    tempRR3::Matrix{T}
-    tempRRUU::Vector{Vector{Matrix{T}}}
->>>>>>> e341c862
+    tempLRUR::Vector{Matrix{T}}
+    tempLRUR2::Vector{Matrix{T}}
     ΛFL::Vector
     ΛFLP::Vector{Matrix{T}}
     tempLU::Vector{Matrix{T}}
@@ -84,22 +75,12 @@
     load_matrix(cone.hess_fact_cache, cone.hess)
     cone.rt2 = sqrt(T(2))
     cone.rt2i = inv(cone.rt2)
-<<<<<<< HEAD
-    cone.tmpU = zeros(T, U)
+    cone.tempU = zeros(T, U)
     Ls = [size(Pk, 2) for Pk in cone.Ps]
-    cone.tmpLRLR = [Symmetric(zeros(T, L * R, L * R), :L) for L in Ls]
-    cone.tmpLRUR = [zeros(T, L * R, U * R) for L in Ls]
-    cone.tmpLRUR2 = [zeros(T, L * R, U * R) for L in Ls]
-    cone.tmpLU = [zeros(T, L, U) for L in Ls]
-=======
-    cone.tempU = zeros(T, U)
-    cone.tempLRLR = [Symmetric(zeros(T, size(Pk, 2) * R, size(Pk, 2) * R), :L) for Pk in Ps]
-    cone.tempLU = [zeros(T, size(Pk, 2), U) for Pk in Ps]
-    cone.tempRR = zeros(T, R, R)
-    cone.tempRR2 = zeros(T, R, R)
-    cone.tempRR3 = zeros(T, R, R)
-    cone.tempRRUU = [[zeros(T, R, R) for _ in 1:U] for _ in 1:U]
->>>>>>> e341c862
+    cone.tempLRLR = [Symmetric(zeros(T, L * R, L * R), :L) for L in Ls]
+    cone.tempLRUR = [zeros(T, L * R, U * R) for L in Ls]
+    cone.tempLRUR2 = [zeros(T, L * R, U * R) for L in Ls]
+    cone.tempLU = [zeros(T, L, U) for L in Ls]
     cone.ΛFL = Vector{Any}(undef, length(Ps))
     cone.ΛFLP = [zeros(T, R * L, R * U) for L in Ls]
     cone.PlambdaP = [zeros(T, R * U, R * U) for _ in eachindex(Ps)]
@@ -254,16 +235,7 @@
     corr = cone.correction
     corr .= 0
     U = cone.U
-<<<<<<< HEAD
-    R = cone.R
-=======
-    UR = U * cone.R
-    dim = cone.dim
-    PlambdaP_dirs = cone.tempRRUU
-    matRR = cone.tempRR
-    matRR2 = cone.tempRR2
-    matRR3 = cone.tempRR3
->>>>>>> e341c862
+    R = cone.R
 
     @inbounds for k in eachindex(cone.Ps)
         L = size(cone.Ps[k], 2)
