#=
Copyright (c) 2018-2022 Chris Coey, Lea Kapelevich, and contributors

This Julia package Hypatia.jl is released under the MIT license; see LICENSE
file in the root directory or at https://github.com/chriscoey/Hypatia.jl
=#

"""
$(TYPEDEF)

Nonnegative cone of dimension `dim`.

    $(FUNCTIONNAME){T}(dim::Int)
"""
mutable struct Nonnegative{T <: Real} <: Cone{T}
    dim::Int

    point::Vector{T}
    dual_point::Vector{T}
    grad::Vector{T}
    dual_grad::Vector{T}
    dder3::Vector{T}
    vec1::Vector{T}
    vec2::Vector{T}
    feas_updated::Bool
    grad_updated::Bool
    dual_grad_updated::Bool
    hess_updated::Bool
    scal_hess_updated::Bool
    inv_scal_hess_updated::Bool
    inv_hess_updated::Bool
    is_feas::Bool
    hess::Diagonal{T, Vector{T}}
    scal_hess::Diagonal{T, Vector{T}}
    inv_scal_hess::Diagonal{T, Vector{T}}
    inv_hess::Diagonal{T, Vector{T}}

    function Nonnegative{T}(dim::Int) where {T <: Real}
        @assert dim >= 1
        cone = new{T}()
        cone.dim = dim
        return cone
    end
end

use_scal(::Nonnegative) = true

use_dual_barrier(::Nonnegative) = false

<<<<<<< HEAD
reset_data(cone::Nonnegative) = (cone.feas_updated = cone.grad_updated =
    cone.dual_grad_updated = cone.hess_updated = cone.scal_hess_updated =
    cone.inv_hess_updated = cone.inv_scal_hess_updated = false)
=======
function reset_data(cone::Nonnegative)
    return (
        cone.feas_updated =
            cone.grad_updated = cone.hess_updated = cone.inv_hess_updated = false
    )
end
>>>>>>> 0fb7fc4d

use_sqrt_hess_oracles(::Int, cone::Nonnegative) = true

use_sqrt_scal_hess_oracles(::Int, cone::Nonnegative) = true

get_nu(cone::Nonnegative) = cone.dim

set_initial_point!(arr::AbstractVector, cone::Nonnegative) = (arr .= 1)

function update_feas(cone::Nonnegative{T}) where {T}
    @assert !cone.feas_updated
    cone.is_feas = all(>(eps(T)), cone.point)
    cone.feas_updated = true
    return cone.is_feas
end

is_dual_feas(cone::Nonnegative{T}) where {T} = all(>(eps(T)), cone.dual_point)

function update_grad(cone::Nonnegative)
    @assert cone.is_feas
    @. cone.grad = -inv(cone.point)
    cone.grad_updated = true
    return cone.grad
end

<<<<<<< HEAD
function update_dual_grad(cone::Nonnegative)
    @. cone.dual_grad = -inv(cone.dual_point)
    cone.dual_grad_updated = true
    return cone.dual_grad
end

function update_hess(cone::Nonnegative{T}) where T
=======
function update_hess(cone::Nonnegative{T}) where {T}
>>>>>>> 0fb7fc4d
    cone.grad_updated || update_grad(cone)
    if !isdefined(cone, :hess)
        cone.hess = Diagonal(zeros(T, cone.dim))
    end

    @. cone.hess.diag = abs2(cone.grad)
    cone.hess_updated = true
    return cone.hess
end

<<<<<<< HEAD
function update_scal_hess(cone::Nonnegative{T}) where {T <: Real}
    if !isdefined(cone, :scal_hess)
        cone.scal_hess = Diagonal(zeros(T, cone.dim))
    end

    @. cone.scal_hess.diag = cone.dual_point / cone.point
    cone.scal_hess_updated = true
    return cone.scal_hess
end

function update_inv_scal_hess(cone::Nonnegative{T}) where T
    if !isdefined(cone, :inv_scal_hess)
        cone.inv_scal_hess = Diagonal(zeros(T, cone.dim))
    end

    @. cone.inv_scal_hess.diag = cone.point / cone.dual_point
    cone.inv_scal_hess_updated = true
    return cone.inv_scal_hess
end

function update_inv_hess(cone::Nonnegative{T}) where T
=======
function update_inv_hess(cone::Nonnegative{T}) where {T}
>>>>>>> 0fb7fc4d
    @assert cone.is_feas
    if !isdefined(cone, :inv_hess)
        cone.inv_hess = Diagonal(zeros(T, cone.dim))
    end

    @. cone.inv_hess.diag = abs2(cone.point)
    cone.inv_hess_updated = true
    return cone.inv_hess
end

function hess_prod!(prod::AbstractVecOrMat, arr::AbstractVecOrMat, cone::Nonnegative)
    @assert cone.is_feas
    @. prod = arr / cone.point / cone.point
    return prod
end

function inv_hess_prod!(prod::AbstractVecOrMat, arr::AbstractVecOrMat, cone::Nonnegative)
    @assert cone.is_feas
    @. prod = arr * cone.point * cone.point
    return prod
end

<<<<<<< HEAD
function scal_hess_prod!(
    prod::AbstractVecOrMat{T},
    arr::AbstractVecOrMat{T},
    cone::Nonnegative{T},
    ::Bool = false,
    ) where {T <: Real}
    @assert cone.is_feas
    @. prod = arr * cone.dual_point / cone.point
    return prod
end

function inv_scal_hess_prod!(
    prod::AbstractVecOrMat{T},
    arr::AbstractVecOrMat{T},
    cone::Nonnegative{T},
    ) where {T <: Real}
    @assert cone.is_feas
    @. prod = arr * cone.point / cone.dual_point
    return prod
end

function sqrt_hess_prod!(
    prod::AbstractVecOrMat,
    arr::AbstractVecOrMat,
    cone::Nonnegative,
    )
=======
function sqrt_hess_prod!(prod::AbstractVecOrMat, arr::AbstractVecOrMat, cone::Nonnegative)
>>>>>>> 0fb7fc4d
    @assert cone.is_feas
    @. prod = arr / cone.point
    return prod
end

function sqrt_scal_hess_prod!(
    prod::AbstractVecOrMat{T},
    arr::AbstractVecOrMat{T},
    cone::Nonnegative{T},
    ) where {T <: Real}
    @assert cone.is_feas
    @. prod = arr * sqrt(cone.dual_point) / sqrt(cone.point)
    return prod
end

function inv_sqrt_hess_prod!(
    prod::AbstractVecOrMat,
    arr::AbstractVecOrMat,
    cone::Nonnegative,
)
    @assert cone.is_feas
    @. prod = arr * cone.point
    return prod
end

function inv_sqrt_scal_hess_prod!(
    prod::AbstractVecOrMat{T},
    arr::AbstractVecOrMat{T},
    cone::Nonnegative{T},
    ) where {T <: Real}
    @assert cone.is_feas
    @. prod = arr * sqrt(cone.point) / sqrt(cone.dual_point)
    return prod
end

function dder3(cone::Nonnegative, dir::AbstractVector)
    @. cone.dder3 = abs2(dir / cone.point) / cone.point
    return cone.dder3
end

function dder3(
    cone::Nonnegative{T},
    pdir::AbstractVector{T},
    ddir::AbstractVector{T}
    ) where {T <: Real}
    @. cone.dder3 = -pdir * ddir / cone.point
    return cone.dder3
end

hess_nz_count(cone::Nonnegative) = cone.dim
hess_nz_count_tril(cone::Nonnegative) = cone.dim
inv_hess_nz_count(cone::Nonnegative) = cone.dim
inv_hess_nz_count_tril(cone::Nonnegative) = cone.dim
hess_nz_idxs_col(cone::Nonnegative, j::Int) = [j]
hess_nz_idxs_col_tril(cone::Nonnegative, j::Int) = [j]
inv_hess_nz_idxs_col(cone::Nonnegative, j::Int) = [j]
inv_hess_nz_idxs_col_tril(cone::Nonnegative, j::Int) = [j]

# nonnegative is not primitive, so sum and max proximity measures differ
function get_proxsqr(cone::Nonnegative{T}, irtmu::T, use_max_prox::Bool) where {T <: Real}
    aggfun = (use_max_prox ? maximum : sum)
<<<<<<< HEAD
    return aggfun(abs2(si * zi * irtmu - 1) for (si, zi) in
        zip(cone.point, cone.dual_point))
end
function get_proxcompl(
    cone::Nonnegative{T},
    mu::T,
    ) where {T <: Real}
    return minimum(si * zi / mu for (si, zi) in zip(cone.point, cone.dual_point))
=======
    return aggfun(
        abs2(si * zi * irtmu - 1) for (si, zi) in zip(cone.point, cone.dual_point)
    )
>>>>>>> 0fb7fc4d
end<|MERGE_RESOLUTION|>--- conflicted
+++ resolved
@@ -47,18 +47,9 @@
 
 use_dual_barrier(::Nonnegative) = false
 
-<<<<<<< HEAD
 reset_data(cone::Nonnegative) = (cone.feas_updated = cone.grad_updated =
     cone.dual_grad_updated = cone.hess_updated = cone.scal_hess_updated =
     cone.inv_hess_updated = cone.inv_scal_hess_updated = false)
-=======
-function reset_data(cone::Nonnegative)
-    return (
-        cone.feas_updated =
-            cone.grad_updated = cone.hess_updated = cone.inv_hess_updated = false
-    )
-end
->>>>>>> 0fb7fc4d
 
 use_sqrt_hess_oracles(::Int, cone::Nonnegative) = true
 
@@ -84,7 +75,6 @@
     return cone.grad
 end
 
-<<<<<<< HEAD
 function update_dual_grad(cone::Nonnegative)
     @. cone.dual_grad = -inv(cone.dual_point)
     cone.dual_grad_updated = true
@@ -92,9 +82,6 @@
 end
 
 function update_hess(cone::Nonnegative{T}) where T
-=======
-function update_hess(cone::Nonnegative{T}) where {T}
->>>>>>> 0fb7fc4d
     cone.grad_updated || update_grad(cone)
     if !isdefined(cone, :hess)
         cone.hess = Diagonal(zeros(T, cone.dim))
@@ -105,7 +92,6 @@
     return cone.hess
 end
 
-<<<<<<< HEAD
 function update_scal_hess(cone::Nonnegative{T}) where {T <: Real}
     if !isdefined(cone, :scal_hess)
         cone.scal_hess = Diagonal(zeros(T, cone.dim))
@@ -126,10 +112,7 @@
     return cone.inv_scal_hess
 end
 
-function update_inv_hess(cone::Nonnegative{T}) where T
-=======
 function update_inv_hess(cone::Nonnegative{T}) where {T}
->>>>>>> 0fb7fc4d
     @assert cone.is_feas
     if !isdefined(cone, :inv_hess)
         cone.inv_hess = Diagonal(zeros(T, cone.dim))
@@ -152,7 +135,6 @@
     return prod
 end
 
-<<<<<<< HEAD
 function scal_hess_prod!(
     prod::AbstractVecOrMat{T},
     arr::AbstractVecOrMat{T},
@@ -179,9 +161,6 @@
     arr::AbstractVecOrMat,
     cone::Nonnegative,
     )
-=======
-function sqrt_hess_prod!(prod::AbstractVecOrMat, arr::AbstractVecOrMat, cone::Nonnegative)
->>>>>>> 0fb7fc4d
     @assert cone.is_feas
     @. prod = arr / cone.point
     return prod
@@ -243,18 +222,13 @@
 # nonnegative is not primitive, so sum and max proximity measures differ
 function get_proxsqr(cone::Nonnegative{T}, irtmu::T, use_max_prox::Bool) where {T <: Real}
     aggfun = (use_max_prox ? maximum : sum)
-<<<<<<< HEAD
-    return aggfun(abs2(si * zi * irtmu - 1) for (si, zi) in
-        zip(cone.point, cone.dual_point))
-end
-function get_proxcompl(
-    cone::Nonnegative{T},
-    mu::T,
-    ) where {T <: Real}
-    return minimum(si * zi / mu for (si, zi) in zip(cone.point, cone.dual_point))
-=======
     return aggfun(
         abs2(si * zi * irtmu - 1) for (si, zi) in zip(cone.point, cone.dual_point)
     )
->>>>>>> 0fb7fc4d
+end
+function get_proxcompl(
+    cone::Nonnegative{T},
+    mu::T,
+    ) where {T <: Real}
+    return minimum(si * zi / mu for (si, zi) in zip(cone.point, cone.dual_point))
 end