--- conflicted
+++ resolved
@@ -116,15 +116,9 @@
 #         final_col = f.L * f1_fact
 #
 #         W = vcat(
-<<<<<<< HEAD
 #             z' / sqrt(sz),
 #             dual_gap' / sqrt(dot(primal_gap, dual_gap)),
 #             final_col',
-=======
-#             s' / sqrt(sz),
-#             pr_gap' / sqrt(dot(pr_gap, du_gap)),
-#             z',
->>>>>>> 4ef2c969
 #             )
 #
 #         scal_hess = Symmetric(W' * W)
