#=
Copyright 2019, Chris Coey, Lea Kapelevich and contributors

(closure of) hypograph of perspective of sum of logarithms
(u in R, v in R_+, w in R_+^d) : u <= v*sum(log.(w/v))

barrier modified from "Primal-Dual Interior-Point Methods for Domain-Driven Formulations" by Karimi & Tuncel, 2019
<<<<<<< HEAD
-log(sum_i v*log(w_i/v) - u) - sum_i log(w_i) - d*log(v)

TODO add inv hess prod oracle
=======
-log(sum_i v*log(w_i/v) - u) - sum_i log(w_i) - log(v)
>>>>>>> a08ee0e4
=#

mutable struct HypoPerLog{T <: Real} <: Cone{T}
    use_dual_barrier::Bool
    max_neighborhood::T
    dim::Int
    point::Vector{T}
    dual_point::Vector{T}
    timer::TimerOutput

    feas_updated::Bool
    grad_updated::Bool
    hess_updated::Bool
    inv_hess_updated::Bool
    hess_fact_updated::Bool
    is_feas::Bool
    grad::Vector{T}
    hess::Symmetric{T, Matrix{T}}
    inv_hess::Symmetric{T, Matrix{T}}
    hess_fact_cache
    correction::Vector{T}
    nbhd_tmp::Vector{T}
    nbhd_tmp2::Vector{T}

    lwv::T
    vlwvu::T
    lvwnivlwvu::T
    tmpw::Vector{T}

    function HypoPerLog{T}(
        dim::Int;
        use_dual::Bool = false,
        max_neighborhood::Real = default_max_neighborhood(),
        hess_fact_cache = hessian_cache(T),
        ) where {T <: Real}
        @assert dim >= 3
        cone = new{T}()
        cone.use_dual_barrier = use_dual
        cone.max_neighborhood = max_neighborhood
        cone.dim = dim
        cone.hess_fact_cache = hess_fact_cache
        return cone
    end
end

use_heuristic_neighborhood(cone::HypoPerLog) = false

# TODO only allocate the fields we use
function setup_data(cone::HypoPerLog{T}) where {T <: Real}
    reset_data(cone)
    dim = cone.dim
    cone.point = zeros(T, dim)
    cone.dual_point = zeros(T, dim)
    cone.grad = zeros(T, dim)
    cone.hess = Symmetric(zeros(T, dim, dim), :U)
    cone.inv_hess = Symmetric(zeros(T, dim, dim), :U)
    load_matrix(cone.hess_fact_cache, cone.hess)
    cone.correction = zeros(T, dim)
    cone.nbhd_tmp = zeros(T, dim)
    cone.nbhd_tmp2 = zeros(T, dim)
    cone.tmpw = zeros(T, dim - 2)
    return
end

get_nu(cone::HypoPerLog) = cone.dim

function set_initial_point(arr::AbstractVector, cone::HypoPerLog)
    (arr[1], arr[2], w) = get_central_ray_hypoperlog(cone.dim - 2)
    arr[3:end] .= w
    return arr
end

function update_feas(cone::HypoPerLog{T}) where {T}
    @assert !cone.feas_updated
    u = cone.point[1]
    v = cone.point[2]
    @views w = cone.point[3:end]

    if v > eps(T) && all(>(eps(T)), w)
        cone.lwv = sum(log(wi / v) for wi in w)
        cone.vlwvu = v * cone.lwv - u
        cone.is_feas = (cone.vlwvu > eps(T))
    else
        cone.is_feas = false
    end

    cone.feas_updated = true
    return cone.is_feas
end

function is_dual_feas(cone::HypoPerLog{T}) where {T}
    u = cone.dual_point[1]
    v = cone.dual_point[2]
    @views w = cone.dual_point[3:cone.dim]
    if all(>(eps(T)), w) && u < -eps(T)
        return (v - u * (length(w) + sum(log(-wi / u) for wi in w)) > eps(T))
    end
    return false
end

function update_grad(cone::HypoPerLog)
    @assert cone.is_feas
    u = cone.point[1]
    v = cone.point[2]
    w = view(cone.point, 3:cone.dim)
    d = length(w)
    g = cone.grad

    g[1] = inv(cone.vlwvu)
    cone.lvwnivlwvu = (d - cone.lwv) / cone.vlwvu
    g[2] = cone.lvwnivlwvu - inv(v)
    gden = -1 - v / cone.vlwvu
    @. g[3:end] = gden / w

    cone.grad_updated = true
    return cone.grad
end

function update_hess(cone::HypoPerLog)
    @assert cone.grad_updated
    u = cone.point[1]
    v = cone.point[2]
    w = view(cone.point, 3:cone.dim)
    d = length(w)
    tmpw = cone.tmpw
    lvwnivlwvu = cone.lvwnivlwvu
    g = cone.grad
    H = cone.hess.data

    vivlwvu = v / cone.vlwvu
    @. tmpw = vivlwvu / w
    H[1, 1] = abs2(g[1])
    H[1, 2] = lvwnivlwvu / cone.vlwvu
    @. H[1, 3:end] = -tmpw / cone.vlwvu
    H[2, 2] = abs2(lvwnivlwvu) + (d * g[1] + inv(v)) / v
    hden = (-v * lvwnivlwvu - 1) / cone.vlwvu
    @. H[2, 3:end] = hden / w
    @inbounds for j in 1:d
        j2 = 2 + j
        @inbounds for i in 1:j
            H[2 + i, j2] = tmpw[i] * tmpw[j]
        end
        H[j2, j2] -= g[j2] / w[j]
    end

    cone.hess_updated = true
    return cone.hess
end

function update_inv_hess(cone::HypoPerLog)
    @assert cone.feas_updated
    u = cone.point[1]
    v = cone.point[2]
    w = view(cone.point, 3:cone.dim)
    d = length(w)
    H = cone.inv_hess.data
    lwv = cone.lwv
    vlwvu = cone.vlwvu
    const1 = vlwvu + v
    denom = vlwvu + (d + 1) * v
    vw = cone.tmpw

    H[1, 2] = v * (v * abs2(lwv) - (u + (d - 1) * v) * lwv + d * u) * v
    @. @views H[1, 3:end] = w * v * (v * lwv + vlwvu) # = (2 * v * lwv - u)
    @views H[1, 1] = (denom - dot(H[1, 2:end], cone.hess[1, 2:end])) / cone.hess[1, 1] # TODO complicated but doable
    H[2, 2] = v * const1 * v
    @. vw = w * v
    @. @views H[2, 3:end] = v * vw
    @views mul!(H[3:end, 3:end], vw, vw')
    H ./= denom
    for j in 3:cone.dim
        H[j, j] += abs2(w[j - 2]) * vlwvu
    end
    @views H[3:end, :] ./= const1

    cone.inv_hess_updated = true
    return cone.inv_hess
end

function correction(cone::HypoPerLog{T}, primal_dir::AbstractVector{T}) where {T <: Real}
    u = cone.point[1]
    v = cone.point[2]
    @views w = cone.point[3:end]
    u_dir = primal_dir[1]
    v_dir = primal_dir[2]
    @views w_dir = primal_dir[3:end]
    corr = cone.correction
    @views w_corr = corr[3:end]

    w_dim = length(w)
    z = v * sum(log(wi / v) for wi in w) - u # TODO cache?
    dzdv = -w_dim * log(v) - w_dim + sum(log, w)
    wdw = cone.tmpw
    @. wdw = w_dir / w
    sumwdw = 2 * sum(wdw)
    sum2wdw = sum(abs2, wdw)
    vwdw = T(0.5) * v * sumwdw
    vd2 = abs2(v_dir)
    vz = v / z
    const1 = abs2(u_dir - dzdv * v_dir)
    const3 = vwdw * sumwdw / z + sum2wdw
    const4 = v_dir * dzdv
    const5 = 2 * (const4 - u_dir)
    const7 = 2 * dzdv - w_dim
    const8 = 2 * ((u_dir - dzdv * v_dir) * vz + v_dir) / z
    const9 = v * sum2wdw + 2 * (const1 + vwdw * (const5 + vwdw)) / z
    const10 = ((-2 * u_dir * v_dir + vd2 * const7 - 2 * const1 / z * v) / z + 2 * const8 * vwdw) / z - abs2(vz) * const3
    const11 = -abs2(vz) * sumwdw + const8
    const12 = -2 * (vz + 1)

    corr[1] = (const9 - sumwdw * v_dir + w_dim * vd2 / v) / z / z

    corr[2] = ((-dzdv * const9 - w_dim * v_dir * (const5 + const4) / v + sumwdw * (v_dir * const7 - u_dir)) / z + const3) / z -
        abs2(v_dir / v) * (w_dim * inv(z) + 2 / v)

    @. w_corr = const11 .+ const12 * wdw
    w_corr .*= wdw
    w_corr .+= const10
    w_corr ./= w

    corr ./= -2

    return corr
end

# see analysis in https://github.com/lkapelevich/HypatiaSupplements.jl/tree/master/centralpoints
function get_central_ray_hypoperlog(w_dim::Int)
    if w_dim <= 10
        # lookup points where x = f'(x)
        return central_rays_hypoperlog[w_dim, :]
    end
    # use nonlinear fit for higher dimensions
    x = inv(w_dim)
    if w_dim <= 70
        u = 4.657876 * x ^ 2 - 3.116192 * x + 0.000647
        v = 0.424682 * x + 0.553392
        w = 0.760412 * x + 1.001795
    else
        u = -3.011166 * x - 0.000122
        v = 0.395308 * x + 0.553955
        w = 0.837545 * x + 1.000024
    end
    return [u, v, w]
end

const central_rays_hypoperlog = [
    -0.827838387  0.805102007  1.290927686
    -0.689607388  0.724605082  1.224617936
    -0.584372665  0.68128058  1.182421942
    -0.503499342  0.65448622  1.153053152
    -0.440285893  0.636444224  1.131466926
    -0.389979809  0.623569352  1.114979519
    -0.349255921  0.613978276  1.102013921
    -0.315769104  0.606589839  1.091577908
    -0.287837744  0.600745284  1.083013
    -0.264242734  0.596019009  1.075868782
    ]

# TODO add hess prod, inv hess etc functions
# NOTE old EpiPerExp code below may be useful (cone vector is reversed)

# function update_feas(cone::EpiPerExp)
#     @assert !cone.feas_updated
#     (u, v, w) = (cone.point[1], cone.point[2], cone.point[3])
#
#     if u > 0 && v > 0
#         cone.luv = log(u / v)
#         cone.vluvw = v * cone.luv - w
#         cone.is_feas = (cone.vluvw > 0)
#     else
#         cone.is_feas = false
#     end
#
#     cone.feas_updated = true
#     return cone.is_feas
# end
#
# function update_grad(cone::EpiPerExp)
#     @assert cone.is_feas
#     (u, v, w) = (cone.point[1], cone.point[2], cone.point[3])
#     vluvw = cone.vluvw
#
#     cone.g1a = -v / u / vluvw
#     cone.grad[1] = cone.g1a - inv(u)
#     cone.g2a = (1 - cone.luv) / vluvw
#     cone.grad[2] = cone.g2a - inv(v)
#     cone.grad[3] = inv(vluvw)
#
#     cone.grad_updated = true
#     return cone.grad
# end
#
# function update_hess(cone::EpiPerExp)
#     @assert cone.grad_updated
#     (u, v, w) = (cone.point[1], cone.point[2], cone.point[3])
#     H = cone.hess.data
#     vluvw = cone.vluvw
#     g1a = cone.g1a
#     g2a = cone.g2a
#
#     H[1, 3] = g1a / vluvw
#     H[2, 3] = g2a / vluvw
#     H[3, 3] = abs2(cone.grad[3])
#     H[1, 1] = abs2(g1a) - cone.grad[1] / u
#     H[1, 2] = -(v * cone.g2a + 1) / cone.vluvw / u
#     H[2, 2] = abs2(g2a) + (inv(vluvw) + inv(v)) / v
#
#     cone.hess_updated = true
#     return cone.hess
# end

# function update_inv_hess(cone::EpiPerExp)
#     @assert cone.is_feas
#     (u, v, w) = (cone.point[1], cone.point[2], cone.point[3])
#     Hi = cone.inv_hess.data
#     vluvw = cone.vluvw
#     vluv = vluvw + w
#     denom = vluvw + 2 * v
#     uvdenom = u * v / denom
#
#     Hi[1, 1] = u * (vluvw + v) / denom * u
#     Hi[2, 2] = v * (vluvw + v) / denom * v
#     Hi[3, 3] = 2 * (abs2(vluv - v) + vluv * (v - w)) + abs2(w) - v / denom * abs2(vluv - 2 * v)
#     Hi[1, 2] = uvdenom * v
#     Hi[1, 3] = uvdenom * (2 * vluv - w)
#     Hi[2, 3] = (abs2(vluv) + w * (v - vluv)) / denom * v
#
#     cone.inv_hess_updated = true
#     return cone.inv_hess
# end
#
# function update_inv_hess_prod(cone::EpiPerExp)
#     if !cone.inv_hess_updated
#         update_inv_hess(cone)
#     end
#     return
# end
#
# function inv_hess_prod!(prod::AbstractVecOrMat, arr::AbstractVecOrMat, cone::EpiPerExp)
#     update_inv_hess_prod(cone)
#     mul!(prod, cone.inv_hess, arr)
#     return prod
# end<|MERGE_RESOLUTION|>--- conflicted
+++ resolved
@@ -5,13 +5,7 @@
 (u in R, v in R_+, w in R_+^d) : u <= v*sum(log.(w/v))
 
 barrier modified from "Primal-Dual Interior-Point Methods for Domain-Driven Formulations" by Karimi & Tuncel, 2019
-<<<<<<< HEAD
--log(sum_i v*log(w_i/v) - u) - sum_i log(w_i) - d*log(v)
-
-TODO add inv hess prod oracle
-=======
 -log(sum_i v*log(w_i/v) - u) - sum_i log(w_i) - log(v)
->>>>>>> a08ee0e4
 =#
 
 mutable struct HypoPerLog{T <: Real} <: Cone{T}
