--- conflicted
+++ resolved
@@ -92,7 +92,6 @@
     end
 end
 
-<<<<<<< HEAD
 use_scal(::EpiNormSpectralTri) = true
 
 reset_data(cone::EpiNormSpectralTri) = (cone.feas_updated = cone.grad_updated =
@@ -102,18 +101,6 @@
     cone.inv_scal_hess_updated = cone.scal_hess_fact_updated = false)
 
 use_sqrt_scal_hess_oracles(::Int, cone::EpiNormSpectralTri) = false
-=======
-function reset_data(cone::EpiNormSpectralTri)
-    return (
-        cone.feas_updated =
-            cone.grad_updated =
-                cone.hess_updated =
-                    cone.inv_hess_updated =
-                        cone.hess_aux_updated =
-                            cone.inv_hess_aux_updated = cone.hess_fact_updated = false
-    )
-end
->>>>>>> 0fb7fc4d
 
 function setup_extra_data!(
     cone::EpiNormSpectralTri{T, R},
@@ -235,7 +222,6 @@
     return cone.grad
 end
 
-<<<<<<< HEAD
 function update_dual_grad(
     cone::EpiNormSpectralTri{T, R},
     ) where {T <: Real, R <: RealOrComplex{T}}
@@ -255,10 +241,7 @@
     return cone.dual_grad
 end
 
-function update_hess_aux(cone::EpiNormSpectralTri{T}) where T
-=======
 function update_hess_aux(cone::EpiNormSpectralTri{T}) where {T}
->>>>>>> 0fb7fc4d
     @assert !cone.hess_aux_updated
     @assert cone.grad_updated
     s1 = cone.s1
