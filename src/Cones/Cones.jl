#=
Copyright (c) 2018-2022 Chris Coey, Lea Kapelevich, and contributors

This Julia package Hypatia.jl is released under the MIT license; see LICENSE
file in the root directory or at https://github.com/chriscoey/Hypatia.jl
=#

"""
Proper cone definitions, oracles, and utilities.
"""
module Cones

using DocStringExtensions
using LinearAlgebra
import LinearAlgebra.copytri!
import LinearAlgebra.HermOrSym
import LinearAlgebra.BlasReal
import PolynomialRoots
using SparseArrays
import Hypatia.RealOrComplex
import Hypatia.outer_prod!
import Hypatia.update_eigen!
import Hypatia.spectral_outer!
import Hypatia.posdef_fact_copy!
import Hypatia.inv_fact!

include("arrayutilities.jl")
include("conjutilities.jl")

"""
$(TYPEDEF)

A proper cone.
"""
abstract type Cone{T <: Real} end

"""
$(SIGNATURES)

The real vector dimension of the cone.
"""
dimension(cone::Cone)::Int = cone.dim

"""
$(SIGNATURES)

The barrier parameter ``\\nu`` of the cone.
"""
get_nu(cone::Cone)::Real = cone.nu

"""
$(SIGNATURES)

Whether the cone can have scaling updates.
"""
use_scal(cone::Cone) = false

"""
$(SIGNATURES)

Set the array equal to the initial interior point for the cone.
"""
function set_initial_point!(arr::AbstractVector, cone::Cone) end

"""
$(SIGNATURES)

Returns true if and only if the currently-loaded primal point is strictly
feasible for the cone.
"""
is_feas(cone::Cone)::Bool = (cone.feas_updated ? cone.is_feas : update_feas(cone))

"""
$(SIGNATURES)

Returns false only if the currently-loaded dual point is outside the interior of
the cone's dual cone.
"""
is_dual_feas(cone::Cone)::Bool = true

"""
$(SIGNATURES)

The gradient of the cone's barrier function at the currently-loaded primal point.
"""
grad(cone::Cone) = (cone.grad_updated ? cone.grad : update_grad(cone))

"""
$(SIGNATURES)
The gradient of the cone's conjugate barrier function at the currently-loaded
dual point.
"""
dual_grad(cone::Cone) = (cone.dual_grad_updated ? cone.dual_grad :
    update_dual_grad(cone))

"""
$(SIGNATURES)

The Hessian (symmetric positive definite) of the cone's barrier function at the
currently-loaded primal point.
"""
function hess(cone::Cone)
    cone.hess_updated && return cone.hess
    return update_hess(cone)
end

"""
$(SIGNATURES)

The scaling matrix or Hessian with scaling updates of the cone's barrier
function at the currently-loaded primal point.
"""
function scal_hess(cone::Cone)
    !use_scal(cone) && return hess(cone)
    cone.scal_hess_updated && return cone.scal_hess
    return update_scal_hess(cone)
end

"""
$(SIGNATURES)

The inverse Hessian (symmetric positive definite) of the cone's barrier function
at the currently-loaded primal point.
"""
function inv_hess(cone::Cone)
    cone.inv_hess_updated && return cone.inv_hess
    return update_inv_hess(cone)
end

"""
$(SIGNATURES)

The inverse scaling matrix or Hessian with scaling updates of the cone's barrier
function at the currently-loaded primal point.
"""
function inv_scal_hess(cone::Cone)
    !use_scal(cone) && return inv_hess(cone)
    cone.inv_scal_hess_updated && return cone.inv_scal_hess
    return update_inv_scal_hess(cone)
end

"""
$(SIGNATURES)

Compute the product of the Hessian of the cone's barrier function at the
currently-loaded primal point with a vector or array, in-place.
"""
function hess_prod!(prod::AbstractVecOrMat, arr::AbstractVecOrMat, cone::Cone)
    cone.hess_updated || update_hess(cone)
    mul!(prod, cone.hess, arr)
    return prod
end

"""
$(SIGNATURES)

Compute the product of the inverse Hessian of the cone's barrier function at the
currently-loaded primal point with a vector or array, in-place.
"""
function inv_hess_prod!(prod::AbstractVecOrMat, arr::AbstractVecOrMat, cone::Cone)
    update_hess_fact(cone)
    # TODO try equilibration, iterative refinement etc like posvx/sysvx
    ldiv!(prod, cone.hess_fact, arr)
    return prod
end

"""
$(SIGNATURES)

Returns true if and only if the oracle for the third-order directional
derivative oracle [`dder3`](@ref) can be computed.
"""
use_dder3(::Cone)::Bool = true

"""
$(SIGNATURES)

Compute the third-order directional derivative, in the direction `dir`, the
cone's barrier function at the currently-loaded primal point.
"""
function dder3(cone::Cone, dir::AbstractVector) end

# other oracles and helpers

use_dual_barrier(cone::Cone)::Bool = cone.use_dual_barrier

function setup_data!(cone::Cone{T}) where {T <: Real}
    reset_data(cone)
    dim = dimension(cone)
    cone.point = zeros(T, dim)
    cone.dual_point = zeros(T, dim)
    cone.grad = zeros(T, dim)
    if hasproperty(cone, :dder3)
        cone.dder3 = zeros(T, dim)
    end
    if use_scal(cone)
        cone.dual_grad = zeros(T, dim)
    end
    cone.vec1 = zeros(T, dim)
    cone.vec2 = zeros(T, dim)
    setup_extra_data!(cone)
    return cone
end

setup_extra_data!(cone::Cone) = nothing

function load_point(cone::Cone{T}, point::AbstractVector{T}, scal::T) where {T <: Real}
    return (@. cone.point = scal * point)
end

load_point(cone::Cone, point::AbstractVector) = copyto!(cone.point, point)

load_dual_point(cone::Cone, point::AbstractVector) = copyto!(cone.dual_point, point)

function alloc_hess!(cone::Cone{T}) where {T <: Real}
    dim = dimension(cone)
    cone.hess = Symmetric(zeros(T, dim, dim), :U)
    return
end

function alloc_scal_hess!(cone::Cone{T}) where {T <: Real}
    @assert use_scal(cone)
    dim = dimension(cone)
    cone.scal_hess = Symmetric(zeros(T, dim, dim), :U)
    return
end

function alloc_inv_hess!(cone::Cone{T}) where {T <: Real}
    dim = dimension(cone)
    cone.inv_hess = Symmetric(zeros(T, dim, dim), :U)
    return
end

<<<<<<< HEAD
function alloc_inv_scal_hess!(cone::Cone{T}) where {T <: Real}
    @assert use_scal(cone)
    dim = dimension(cone)
    cone.inv_scal_hess = Symmetric(zeros(T, dim, dim), :U)
    return
end

reset_data(cone::Cone) = (cone.feas_updated = cone.grad_updated =
    cone.hess_updated = cone.inv_hess_updated = cone.hess_fact_updated = false)
=======
function reset_data(cone::Cone)
    return (
        cone.feas_updated =
            cone.grad_updated =
                cone.hess_updated = cone.inv_hess_updated = cone.hess_fact_updated = false
    )
end
>>>>>>> 0fb7fc4d

# decide whether to use sqrt oracles
function use_sqrt_hess_oracles(arr_dim::Int, cone::Cone)
    if !cone.hess_fact_updated
        (arr_dim < dimension(cone)) && return false # array is small
        update_hess_fact(cone) || return false
    end
    return (cone.hess_fact isa Cholesky)
end

function use_sqrt_scal_hess_oracles(arr_dim::Int, cone::Cone)
    !use_scal(cone) && return use_sqrt_hess_oracles(arr_dim, cone)
    if !cone.scal_hess_fact_updated
        (arr_dim < dimension(cone)) && return false # array is small
        update_scal_hess_fact(cone) || return false
    end
    return (cone.scal_hess_fact isa Cholesky)
end

# naive fallback
function update_dual_grad(cone::Cone{T}) where {T <: Real}
    quad_bound = 0.35
    s = cone.point
    z = cone.dual_point
    g = grad(cone)
    r = z + g
    Hir = inv_hess_prod!(copy(r), r, cone)
    n = n_prev = sqrt(dot(r, Hir))
    # curr = cone.dual_grad
    # curr .= s
    curr = copy(s)
    old_s = copy(s)
    # @show n
    max_iter = 40
    iter = 1
    while n > 1000eps(T)
        α = (n > quad_bound ? inv(1 + n) : 1)
        curr -= Hir * α
        load_point(cone, curr)
        reset_data(cone)
        update_feas(cone)
        g = update_grad(cone)
        r = z + g
        Hir = inv_hess_prod!(copy(r), r, cone)
        n = sqrt(dot(r, Hir))
        # @show n
        iter += 1
        if (n_prev < quad_bound) && (n > 1000(n_prev / (1 - n_prev))^2)
            break
        end
        n_prev = n
        (iter > max_iter) && break
    end
    # curr *= -1
    cone.dual_grad = -curr
    load_point(cone, old_s)
    reset_data(cone)
    update_feas(cone)
    update_grad(cone)
    cone.dual_grad_updated = true
    return cone.dual_grad
end

# only use if use_sqrt_hess_oracles is true
function sqrt_hess_prod!(prod::AbstractVecOrMat, arr::AbstractVecOrMat, cone::Cone)
    @assert cone.hess_fact_updated
    mul!(prod, cone.hess_fact.U, arr)
    return prod
end

# NOTE worse convergence than no sqrts
function sqrt_scal_hess_prod!(
    prod::AbstractVecOrMat,
    arr::AbstractVecOrMat,
    cone::Cone,
    )
    !use_scal(cone) && return sqrt_hess_prod!(prod, arr, cone)
    @assert cone.scal_hess_fact_updated
    mul!(prod, cone.scal_hess_fact.U, arr)
    return prod
end

# only use if use_sqrt_hess_oracles is true
function inv_sqrt_hess_prod!(prod::AbstractVecOrMat, arr::AbstractVecOrMat, cone::Cone)
    @assert cone.hess_fact_updated
    # TODO try equilibration, iterative refinement etc like posvx/sysvx
    ldiv!(prod, cone.hess_fact.U', arr)
    return prod
end

function inv_sqrt_scal_hess_prod!(
    prod::AbstractVecOrMat,
    arr::AbstractVecOrMat,
    cone::Cone,
    )
    !use_scal(cone) && return inv_sqrt_hess_prod!(prod, arr, cone)
    @assert cone.scal_hess_fact_updated
    ldiv!(prod, cone.scal_hess_fact.U', arr)
    return prod
end

update_hess_aux(cone::Cone) = nothing

function update_use_hess_prod_slow(cone::Cone{T}) where {T <: Real}
    cone.hess_updated || update_hess(cone)
    @assert cone.hess_updated
    rel_viol = abs(1 - dot(cone.point, cone.hess, cone.point) / get_nu(cone))
    # TODO tune
    cone.use_hess_prod_slow = (rel_viol > dimension(cone) * sqrt(eps(T)))
    # cone.use_hess_prod_slow && println("switching to slow hess prod")
    cone.use_hess_prod_slow_updated = true
    return
end

function hess_prod_slow!(prod::AbstractVecOrMat, arr::AbstractVecOrMat, cone::Cone)
    return hess_prod!(prod, arr, cone)
end

function update_hess_fact(cone::Cone{T}) where {T <: Real}
    cone.hess_fact_updated && return true
    cone.hess_updated || update_hess(cone)
    if !isdefined(cone, :hess_fact_mat)
        cone.hess_fact_mat = zero(cone.hess)
    end

    # do not modify the hessian during recovery
    cone.hess_fact = posdef_fact_copy!(cone.hess_fact_mat, cone.hess, false)

    cone.hess_fact_updated = true
    return issuccess(cone.hess_fact)
end

function update_scal_hess_fact(cone::Cone{T}) where {T <: Real}
    !use_scal(cone) &&  update_hess_fact(cone)
    cone.scal_hess_fact_updated && return true
    cone.scal_hess_fact_updated = true
    if update_hess_fact(cone) && cone.hess_fact isa Cholesky
        s = cone.point
        z = cone.dual_point
        ts = -dual_grad(cone)
        tz = -grad(cone)

        nu = get_nu(cone)
        dot_sz = dot(s, z)
        cone_mu = dot_sz / nu

        tmu = dot(ts, tz) / nu
        tol = sqrt(eps(T))
        if cone_mu * tmu < 1 - tol
            @show "bad", cone_mu * tmu
        end
        ds = s - cone_mu * ts
        dz = z - cone_mu * tz
        Hts = hess_prod!(copy(ts), ts, cone)

        fact = cone.scal_hess_fact = copy(cone.hess_fact)
        fact.factors .*= sqrt(cone_mu)
        if (norm(ds) < tol) || (norm(dz) < tol) || (cone_mu * tmu - 1 < tol) ||
            (dot(ts, Hts) - nu * tmu^2 < tol)
            return true
        else
            lowrankupdate!(fact, z / sqrt(dot_sz))
            lowrankupdate!(fact, dz / sqrt(dot(ds, dz)))
            try
                lowrankdowndate!(fact, tz * sqrt(cone_mu / nu))
                c5 = cone_mu / (dot(ts, Hts) - nu * tmu^2)
                v1 = Hts - tmu * tz
                lowrankdowndate!(fact, v1 * sqrt(c5))
                return true
            catch _
                @warn "downdate failed"
            end
        end
    end
    scal_hess(cone)
    if !isdefined(cone, :scal_hess_fact_mat)
        cone.scal_hess_fact_mat = zero(cone.scal_hess)
    end
    cone.scal_hess_fact = posdef_fact_copy!(cone.scal_hess_fact_mat, cone.scal_hess, false)
    # cone.scal_hess_fact = bunchkaufman(scal_hess(cone, mu))

    return issuccess(cone.scal_hess_fact)
end

function update_inv_hess(cone::Cone)
    isdefined(cone, :inv_hess) || alloc_inv_hess!(cone)
    update_hess_fact(cone)
    inv_fact!(cone.inv_hess.data, cone.hess_fact)
    cone.inv_hess_updated = true
    return cone.inv_hess
end

# number of nonzeros in the Hessian and inverse
hess_nz_count(cone::Cone) = dimension(cone)^2
hess_nz_count_tril(cone::Cone) = svec_length(dimension(cone))
inv_hess_nz_count(cone::Cone) = dimension(cone)^2
inv_hess_nz_count_tril(cone::Cone) = svec_length(dimension(cone))
# row indices of nonzero elements in column j
hess_nz_idxs_col(cone::Cone, j::Int) = 1:dimension(cone)
hess_nz_idxs_col_tril(cone::Cone, j::Int) = j:dimension(cone)
inv_hess_nz_idxs_col(cone::Cone, j::Int) = 1:dimension(cone)
inv_hess_nz_idxs_col_tril(cone::Cone, j::Int) = j:dimension(cone)

# check numerics of some oracles used in proximity check TODO tune
function check_numerics(
    cone::Cone{T},
    gtol::T = sqrt(sqrt(eps(T))),
    Htol::T = 10sqrt(gtol),
) where {T <: Real}
    g = grad(cone)
    dim = length(g)
    nu = get_nu(cone)

    # grad check
    (abs(1 + dot(g, cone.point) / nu) > gtol * dim) && return false

    # inv hess check
    Hig = inv_hess_prod!(cone.vec1, g, cone)
    (abs(1 - dot(Hig, g) / nu) > Htol * dim) && return false

    return true
end

# compute squared proximity value for a cone
# NOTE if cone is not primitive (eg nonnegative), sum and max proximities differ
function get_proxsqr(
    cone::Cone{T},
    irtmu::T,
    ::Bool,
    negtol::T = sqrt(eps(T)),
) where {T <: Real}
    g = grad(cone)
    vec1 = cone.vec1
    vec2 = cone.vec2

    # @. vec1 = irtmu * cone.dual_point + g # correct with scaling
    # @. vec1 = cone.dual_point + g * inv(abs2(irtmu)) # wrong but works without scaling
    @. vec1 = cone.dual_point / irtmu + g * inv(abs2(irtmu)) # wrong but works with scaling
    # @. vec1 = cone.dual_point / irtmu^2 + g # correct without scaling
    inv_hess_prod!(vec2, vec1, cone)
    prox_sqr = dot(vec2, vec1)
    (prox_sqr < -negtol * length(g)) && return T(Inf) # should be positive

    return abs(prox_sqr)
end

function get_proxcompl(cone::Cone{T}, mu::T) where {T <: Real}
    g = grad(cone)
    dg = dual_grad(cone)
    nu = get_nu(cone)
    return nu / dot(g, dg) / mu
end

# NOTE if near the central path, updates should be skipped and mu*Hess should
# be used, where mu is the global mu that is not passed into these functions.
# on the first iteration, this happens but both global and local mus are
# equal to one and that's OK. in other cases, we return an approximation of
# mu*Hess by using the local mu (this doesn't happen often).
function update_scal_hess(cone::Cone{T}) where {T <: Real}
    @assert use_scal(cone)
    if !isdefined(cone, :scal_hess)
        dim = dimension(cone)
        cone.scal_hess = Symmetric(zeros(T, dim, dim), :U)
    end
    old_hess = hess(cone)
    H = cone.scal_hess.data
    s = cone.point
    z = cone.dual_point
    ts = -dual_grad(cone)
    tz = -grad(cone)

    nu = get_nu(cone)
    mu = dot(s, z) / nu
    tmu = dot(ts, tz) / nu
    tol = sqrt(eps(T))
    if mu * tmu < 1 - tol
        @show "bad", mu * tmu
    end

    ds = s - mu * ts
    dz = z - mu * tz
    Hts = hess_prod!(copy(ts), ts, cone)
    if (norm(ds) < tol) || (norm(dz) < tol) || (mu * tmu - 1 < tol) ||
        (abs(dot(ts, Hts) - nu * tmu^2) < tol)
        # @show "~~ skipping updates ~~"
        H .= old_hess * mu
    else
        v1 = z + mu * tz + dz / (mu * tmu - 1)
        v2 = Hts - tmu * tz
        M1 = dz * v1'
        H .= old_hess * mu + 1 / (2 * mu * nu) * (M1 + M1') - mu /
            (dot(ts, Hts) - nu * tmu^2) * v2 * v2'
    end
    cone.scal_hess_updated = true
    return cone.scal_hess
end

function update_inv_scal_hess(cone::Cone{T}) where {T <: Real}
    @assert use_scal(cone)
    if !isdefined(cone, :inv_scal_hess)
        dim = dimension(cone)
        cone.inv_scal_hess = Symmetric(zeros(T, dim, dim), :U)
    end
    cone.inv_scal_hess = inv(scal_hess(cone))
    cone.inv_scal_hess_updated = true
    return cone.inv_scal_hess
end

# function update_inv_scal_hess(cone::Cone{T}) where {T <: Real}
#     if !isdefined(cone, :inv_scal_hess)
#         dim = dimension(cone)
#         cone.inv_scal_hess = Symmetric(zeros(T, dim, dim), :U)
#     end
#     update_scal_hess_fact(cone)
#     inv_fact!(cone.inv_scal_hess.data, cone.scal_hess_fact)
#     cone.inv_scal_hess_updated = true
#     return cone.inv_scal_hess
# end

# function update_inv_scal_hess(cone::Cone{T}) where {T <: Real}
#     @assert use_scal(cone)
#     if !isdefined(cone, :inv_scal_hess)
#         dim = dimension(cone)
#         cone.inv_scal_hess = Symmetric(zeros(T, dim, dim), :U)
#     end
#
#     s = cone.point
#     z = cone.dual_point
#     ts = -dual_grad(cone)
#     tz = -grad(cone)
#
#     nu = get_nu(cone)
#     cone_mu = dot(s, z) / nu
#     tmu = dot(ts, tz) / nu
#
#     ds = s - cone_mu * ts
#     dz = z - cone_mu * tz
#     Hts = hess_prod!(copy(ts), ts, cone)
#     tol = sqrt(eps(T))
#     if (norm(ds) < tol) || (norm(dz) < tol) || (cone_mu * tmu - 1 < tol) ||
#         (abs(dot(ts, Hts) - nu * tmu^2) < tol)
#         # @show "~~ skipping updates ~~"
#         cone.inv_scal_hess.data .= inv_hess(cone) ./ cone_mu
#     else
#         v1 = z + cone_mu * tz + dz / (cone_mu * tmu - 1)
#         # TODO dot(ts, Hts) - nu * tmu^2 should be negative
#         v2 = sqrt(cone_mu) * (Hts - tmu * tz) / sqrt(abs(dot(ts, Hts) - nu * tmu^2))
#
#         c1 = 1 / sqrt(2 * cone_mu * nu)
#         U = hcat(c1 * dz, c1 * v1, -v2)
#         V = hcat(c1 * v1, c1 * dz, v2)'
#
#         t2 = V * inv_hess(cone) / cone_mu
#         t3 = inv_hess_prod!(copy(U), U, cone) / cone_mu
#         t4 = I + V * t3
#         t5 = t4 \ t2
#         t6 = U * t5
#         t7 = inv_hess_prod!(copy(t6), t6, cone) / cone_mu
#         cone.inv_scal_hess.data .= inv_hess(cone) ./ cone_mu - t7
#     end
#     @show cone.inv_scal_hess ./ (inv(cone.scal_hess))
#
#     cone.inv_scal_hess_updated = true
#     return cone.inv_scal_hess
# end

function scal_hess_prod!(
    prod::AbstractVecOrMat{T},
    arr::AbstractVecOrMat{T},
    cone::Cone{T},
    slow::Bool = false,
    ) where {T <: Real}
    if !use_scal(cone)
        slow ? hess_prod_slow!(prod, arr, cone) : hess_prod!(prod, arr, cone)
        return prod
    end

    s = cone.point
    z = cone.dual_point
    ts = -dual_grad(cone)
    tz = -grad(cone)

    dot_sz = dot(s, z)
    nu = get_nu(cone)
    cone_mu = dot_sz / nu
    tmu = dot(ts, tz) / nu

    ds = s - cone_mu * ts
    dz = z - cone_mu * tz
    if slow
        Hts = hess_prod_slow!(copy(ts), ts, cone)
        hess_prod_slow!(prod, arr, cone)
    else
        Hts = hess_prod!(copy(ts), ts, cone)
        hess_prod!(prod, arr, cone)
    end
    prod .*= cone_mu

    tol = sqrt(eps(T))
    if (norm(ds) > tol) && (norm(dz) > tol) && (cone_mu * tmu - 1 > tol) &&
        (abs(dot(ts, Hts) - nu * tmu^2) > tol)
        v1 = z + cone_mu * tz + dz / (cone_mu * tmu - 1)
        v2 = Hts - tmu * tz
        tsHts = dot(ts, Hts)
        @inbounds for j in 1:size(arr, 2)
            prod_j = view(prod, :, j)
            arr_j = view(arr, :, j)
            d1 = dot(v1, arr_j)
            d2 = dot(dz, arr_j)
            d3 = dot(v2, arr_j)
            @. prod_j += d1 / (2 * dot_sz) * dz
            @. prod_j += d2 / (2 * dot_sz) * v1
            @. prod_j -= d3 * cone_mu / (tsHts - nu * tmu^2) * v2
        end
    end

    return prod
end

function inv_scal_hess_prod!(
    prod::AbstractVecOrMat,
    arr::AbstractVecOrMat,
    cone::Cone,
    )
    !use_scal(cone) && return inv_hess_prod!(prod, arr, cone)
    # prod .= cholesky(scal_hess(cone, mu)) \ arr
    update_scal_hess_fact(cone)
    ldiv!(prod, cone.scal_hess_fact, arr)
    return prod
end

# function inv_scal_hess_prod!(
#     prod::AbstractVecOrMat,
#     arr::AbstractVecOrMat,
#     cone::Cone,
#     )
#
#     s = cone.point
#     z = cone.dual_point
#     ts = -dual_grad(cone)
#     tz = -grad(cone)
#
#     nu = get_nu(cone)
#     cone_mu = dot(s, z) / nu
#     tmu = dot(ts, tz) / nu
#
#     ds = s - cone_mu * ts
#     dz = z - cone_mu * tz
#     Hts = hess_prod!(copy(ts), ts, cone)
#     tol = sqrt(eps(T))
#     # tol = 1000eps(T)
#     if (norm(ds) < tol) || (norm(dz) < tol) || (cone_mu * tmu - 1 < tol) ||
#         (abs(dot(ts, Hts) - nu * tmu^2) < tol)
#         # @show "~~ skipping updates ~~"
#         inv_hess_prod!(prod, arr, cone)
#         prod ./= cone_mu
#     else
#         v1 = z + cone_mu * tz + dz / (cone_mu * tmu - 1)
#         v2 = sqrt(cone_mu) * (Hts - tmu * tz) / sqrt(abs(dot(ts, Hts) - nu * tmu^2))
#
#         c1 = 1 / sqrt(2 * cone_mu * nu)
#         U = hcat(c1 * dz, c1 * v1, -v2)
#         V = hcat(c1 * v1, c1 * dz, v2)'
#
#         t1 = inv_hess_prod!(copy(arr), arr, cone) / cone_mu
#         t2 = V * t1
#         t3 = inv_hess_prod!(copy(U), U, cone) / cone_mu
#         t4 = I + V * t3
#         t5 = t4 \ t2
#         t6 = U * t5
#         t7 = inv_hess_prod!(copy(t6), t6, cone) / cone_mu
#         prod .= t1 - t7
#     end
#
#     return prod
# end

include("nonnegative.jl")
include("possemideftri.jl")
include("doublynonnegativetri.jl")
include("possemideftrisparse/possemideftrisparse.jl")
include("linmatrixineq.jl")
include("epinorminf.jl")
include("epinormone.jl")
include("epinormeucl.jl")
include("epipersquare.jl")
include("epinormspectraltri.jl")
include("epinormnuclear.jl")
include("epinormspectral.jl")
include("matrixepipersquare.jl")
include("generalizedpower.jl")
include("hypopowermean.jl")
include("hypogeomean.jl")
include("hyporootdettri.jl")
include("hypoperlog.jl")
include("hypoperlogdettri.jl")
include("epipersepspectral/epipersepspectral.jl")
include("epirelentropy.jl")
include("epitrrelentropytri.jl")
include("wsosinterpnonnegative.jl")
include("wsosinterppossemideftri.jl")
include("wsosinterpepinormone.jl")
include("wsosinterpepinormeucl.jl")

end<|MERGE_RESOLUTION|>--- conflicted
+++ resolved
@@ -231,7 +231,6 @@
     return
 end
 
-<<<<<<< HEAD
 function alloc_inv_scal_hess!(cone::Cone{T}) where {T <: Real}
     @assert use_scal(cone)
     dim = dimension(cone)
@@ -241,15 +240,6 @@
 
 reset_data(cone::Cone) = (cone.feas_updated = cone.grad_updated =
     cone.hess_updated = cone.inv_hess_updated = cone.hess_fact_updated = false)
-=======
-function reset_data(cone::Cone)
-    return (
-        cone.feas_updated =
-            cone.grad_updated =
-                cone.hess_updated = cone.inv_hess_updated = cone.hess_fact_updated = false
-    )
-end
->>>>>>> 0fb7fc4d
 
 # decide whether to use sqrt oracles
 function use_sqrt_hess_oracles(arr_dim::Int, cone::Cone)
