--- conflicted
+++ resolved
@@ -1,336 +1,308 @@
-#=
-epigraph of the relative entropy cone
-(u in R, V in S_+^d, W in S_+^d) : u >= tr(W * log(W) - W * log(V))
-
-derivatives for quantum relative entropy function adapted from
-"Long-Step Path-Following Algorithm in Quantum Information Theory: Some Numerical Aspects and Applications"
-by L. Faybusovich and C. Zhou
-
-uses the log-homogeneous but not self-concordant barrier
--log(u - tr(W * log(W) - W * log(V))) - logdet(W) - logdet(V)
-
-<<<<<<< HEAD
-TODO allocations, corrector
-=======
-TODO reduce allocations
->>>>>>> 7b49c383
-=#
-
-mutable struct EpiTraceRelEntropyTri{T <: Real} <: Cone{T}
-    use_dual_barrier::Bool
-    use_heuristic_neighborhood::Bool
-    dim::Int
-    d::Int
-    rt2::T
-
-    point::Vector{T}
-    dual_point::Vector{T}
-    grad::Vector{T}
-    correction::Vector{T}
-    vec1::Vector{T}
-    vec2::Vector{T}
-    feas_updated::Bool
-    grad_updated::Bool
-    hess_updated::Bool
-    inv_hess_updated::Bool
-    hess_fact_updated::Bool
-    is_feas::Bool
-    hess::Symmetric{T, Matrix{T}}
-    inv_hess::Symmetric{T, Matrix{T}}
-    hess_fact_cache
-
-    # TODO type fields
-    V
-    W
-    Vi
-    Wi
-    V_idxs
-    W_idxs
-    vw_dim
-    z
-    dzdV
-    dzdW
-    W_similar
-    tmp
-    diff_mat_V
-    diff_mat_W
-    V_fact
-    W_fact
-    V_vals_log
-    W_vals_log
-    V_log
-    W_log
-    WV_log
-
-    function EpiTraceRelEntropyTri{T}(
-        dim::Int;
-        use_dual::Bool = false,
-        use_heuristic_neighborhood::Bool = default_use_heuristic_neighborhood(),
-        hess_fact_cache = hessian_cache(T),
-        ) where {T <: Real}
-        @assert dim > 2
-        cone = new{T}()
-        cone.use_dual_barrier = use_dual
-        cone.use_heuristic_neighborhood = use_heuristic_neighborhood
-        cone.dim = dim
-        cone.vw_dim = div(dim - 1, 2)
-        cone.d = round(Int, sqrt(0.25 + 2 * cone.vw_dim) - 0.5)
-        cone.hess_fact_cache = hess_fact_cache
-        return cone
-    end
-end
-
-use_correction(::EpiTraceRelEntropyTri) = false # TODO
-
-# TODO only allocate the fields we use
-function setup_extra_data(cone::EpiTraceRelEntropyTri{T}) where {T <: Real}
-    reset_data(cone)
-    dim = cone.dim
-    cone.rt2 = sqrt(T(2))
-    cone.point = zeros(T, dim)
-    cone.dual_point = zeros(T, dim)
-    cone.grad = zeros(T, dim)
-    cone.hess = Symmetric(zeros(T, dim, dim), :U)
-    cone.inv_hess = Symmetric(zeros(T, dim, dim), :U)
-    load_matrix(cone.hess_fact_cache, cone.hess)
-    cone.correction = zeros(T, dim)
-    d = cone.d
-    cone.V = zeros(T, d, d)
-    cone.W = zeros(T, d, d)
-    cone.Vi = zeros(T, d, d)
-    cone.Wi = zeros(T, d, d)
-    cone.V_idxs = 2:(cone.vw_dim + 1)
-    cone.W_idxs = (cone.vw_dim + 2):cone.dim
-    cone.dzdV = zeros(T, cone.vw_dim)
-    cone.dzdW = zeros(T, cone.vw_dim)
-    cone.W_similar = zeros(T, d, d)
-    cone.tmp = zeros(T, d, d)
-    cone.diff_mat_V = zeros(T, d, d)
-    cone.diff_mat_W = zeros(T, d, d)
-    cone.V_vals_log = zeros(T, d)
-    cone.W_vals_log = zeros(T, d)
-    cone.V_log = zeros(T, d, d)
-    cone.W_log = zeros(T, d, d)
-    cone.WV_log = zeros(T, d, d)
-    return
-end
-
-get_nu(cone::EpiTraceRelEntropyTri) = 2 * cone.d + 1
-
-function set_initial_point(arr::AbstractVector, cone::EpiTraceRelEntropyTri{T}) where {T <: Real}
-    arr .= 0
-    # at the initial point V and W are diagonal, equivalent to epirelentropy
-    (arr[1], v, w) = get_central_ray_epirelentropy(cone.d)
-    k = 1
-    for i in 1:cone.d
-        arr[1 + k] = v
-        arr[cone.vw_dim + 1 + k] = w
-        k += i + 1
-    end
-    return arr
-end
-
-function update_feas(cone::EpiTraceRelEntropyTri{T}) where {T <: Real}
-    @assert !cone.feas_updated
-    point = cone.point
-    vw_dim = cone.vw_dim
-    @views V = Hermitian(svec_to_smat!(cone.V, point[cone.V_idxs], cone.rt2), :U)
-    @views W = Hermitian(svec_to_smat!(cone.W, point[cone.W_idxs], cone.rt2), :U)
-
-    cone.is_feas = false
-    (V_vals, V_vecs) = cone.V_fact = eigen(V)
-    if isposdef(cone.V_fact)
-        (W_vals, W_vecs) = cone.W_fact = eigen(W)
-        if isposdef(cone.W_fact)
-            @. cone.V_vals_log = log(V_vals)
-            @. cone.W_vals_log = log(W_vals)
-            mul!(cone.tmp, V_vecs, Diagonal(cone.V_vals_log))
-            V_log = mul!(cone.V_log, cone.tmp, V_vecs')
-            mul!(cone.tmp, W_vecs, Diagonal(cone.W_vals_log))
-            W_log = mul!(cone.W_log, cone.tmp, W_vecs')
-            @. cone.WV_log = W_log - V_log
-            cone.z = point[1] - dot(W, Hermitian(cone.WV_log, :U))
-            cone.is_feas = (cone.z > 0)
-        end
-    end
-
-    cone.feas_updated = true
-    return cone.is_feas
-end
-
-is_dual_feas(::EpiTraceRelEntropyTri) = true
-
-<<<<<<< HEAD
-# TODO move out
-function diff_mat!(mat::Matrix{T}, vals::Vector{T}, log_vals::Vector{T}) where T
-    rteps = sqrt(eps(T))
-    for j in eachindex(vals)
-        (vj, lvj) = (vals[j], log_vals[j])
-        for i in 1:j
-            (vi, lvi) = (vals[i], log_vals[i])
-            mat[i, j] = (abs(vi - vj) < rteps ? inv(vi) : (lvi - lvj) / (vi - vj))
-        end
-    end
-    return mat
-end
-
-=======
->>>>>>> 7b49c383
-function update_grad(cone::EpiTraceRelEntropyTri{T}) where {T <: Real}
-    @assert cone.is_feas
-    d = cone.d
-    rt2 = cone.rt2
-    V_idxs = cone.V_idxs
-    W_idxs = cone.W_idxs
-    W = Hermitian(cone.W, :U)
-    z = cone.z
-    (V_vals, V_vecs) = cone.V_fact
-    (W_vals, W_vecs) = cone.W_fact
-    ldiv!(cone.tmp, Diagonal(V_vals), V_vecs')
-    Vi = mul!(cone.Vi, V_vecs, cone.tmp)
-    ldiv!(cone.tmp, Diagonal(W_vals), W_vecs')
-    Wi = mul!(cone.Wi, W_vecs, cone.tmp)
-
-    cone.grad[1] = -inv(z)
-
-    dzdW = cone.dzdW = -(cone.WV_log + I) / z
-    grad_W = -dzdW - Wi
-    @views smat_to_svec!(cone.grad[W_idxs], grad_W, rt2)
-
-    diff_mat_V = cone.diff_mat_V
-    diff_mat!(diff_mat_V, V_vals, cone.V_vals_log)
-    W_similar = cone.W_similar = V_vecs' * W * V_vecs
-    tmp = -V_vecs * (W_similar .* Hermitian(diff_mat_V, :U)) * V_vecs' / z
-    dzdV = @views smat_to_svec!(cone.dzdV, tmp, rt2)
-    grad_V = tmp - Vi
-    @views smat_to_svec!(cone.grad[V_idxs], grad_V, rt2)
-
-    cone.grad_updated = true
-    return cone.grad
-end
-
-function update_hess(cone::EpiTraceRelEntropyTri{T}) where {T <: Real}
-    @assert cone.is_feas
-    d = cone.d
-    rt2 = cone.rt2
-    rteps = sqrt(eps(T))
-    V_idxs = cone.V_idxs
-    W_idxs = cone.W_idxs
-    z = cone.z
-    vw_dim = cone.vw_dim
-    (V_vals, V_vecs) = cone.V_fact
-    (W_vals, W_vecs) = cone.W_fact
-    Vi = cone.Vi
-    Wi = cone.Wi
-    H = cone.hess.data
-
-    diff_mat!(cone.diff_mat_W, W_vals, cone.W_vals_log)
-    diff_mat_V = Hermitian(cone.diff_mat_V, :U)
-    diff_mat_W = Hermitian(cone.diff_mat_W, :U)
-
-    diff_tensor_V = zeros(T, d, d, d)
-    for k in 1:d, j in 1:k, i in 1:j
-        (vi, vj, vk) = (V_vals[i], V_vals[j], V_vals[k])
-        if abs(vj - vk) < rteps
-            if abs(vi - vj) < rteps
-                diff_tensor_V[i, i, i] = -inv(vi) / vi / 2
-            else
-                diff_tensor_V[i, j, j] = diff_tensor_V[j, i, j] = diff_tensor_V[j, j, i] = -(inv(vj) - diff_mat_V[i, j]) / (vi - vj)
-            end
-        elseif abs(vi - vj) < rteps
-            diff_tensor_V[k, j, j] = diff_tensor_V[j, k, j] = diff_tensor_V[j, j, k] = (inv(vi) - diff_mat_V[k, i]) / (vi - vk)
-        else
-            diff_tensor_V[i, j, k] = diff_tensor_V[i, k, j] = diff_tensor_V[j, i, k] =
-                diff_tensor_V[j, k, i] = diff_tensor_V[k, i, j] = diff_tensor_V[k, j, i] = (diff_mat_V[i, j] - diff_mat_V[k, i]) / (vj - vk)
-        end
-    end
-
-    W_similar = cone.W_similar
-    dz_sqr_dV_sqr = zeros(T, vw_dim, vw_dim)
-    hess_tr_logm!(dz_sqr_dV_sqr, V_vecs, W_similar, diff_tensor_V, cone.rt2)
-    dzdV = cone.dzdV
-    dz_dV_sqr = dzdV * dzdV'
-    ViVi = symm_kron(zeros(T, vw_dim, vw_dim), Vi, rt2)
-    Hvv = dz_dV_sqr - dz_sqr_dV_sqr / z + ViVi
-
-    dz_sqr_dW_sqr = zeros(T, vw_dim, vw_dim)
-    grad_logm!(dz_sqr_dW_sqr, W_vecs, diff_mat_W, cone.rt2)
-    dz_dW = cone.dzdW
-    dz_dW_vec = smat_to_svec!(zeros(T, vw_dim), dz_dW, rt2)
-    dz_dW_sqr = dz_dW_vec * dz_dW_vec'
-    WiWi = symm_kron(zeros(T, vw_dim, vw_dim), Wi, rt2)
-    Hww = dz_dW_sqr + dz_sqr_dW_sqr / z + WiWi
-
-    dz_sqr_dW_dV = zeros(T, vw_dim, vw_dim)
-    grad_logm!(dz_sqr_dW_dV, V_vecs, diff_mat_V, cone.rt2)
-    dz_dW_dz_dV = dz_dW_vec * dzdV'
-    Hwv = -dz_sqr_dW_dV / z - dz_dW_dz_dV
-
-    H[1, 1] = -cone.grad[1]
-    @views H[1, V_idxs] .= -dzdV
-    @views H[1, W_idxs] .= dz_dW_vec
-    @views H[1, :] ./= z
-    @views H[V_idxs, V_idxs] .= Hvv
-    @views H[V_idxs, W_idxs] .= Hwv'
-    @views H[W_idxs, W_idxs] .= Hww
-
-    cone.hess_updated = true
-    return cone.hess
-end
-
-<<<<<<< HEAD
-# TODO optimize and move out
-function grad_logm!(mat::Matrix{T}, vecs::Matrix{T}, diff_mat::AbstractMatrix{T}, rt2::T) where T
-=======
-function diff_mat!(mat::Matrix{T}, vals::Vector{T}, log_vals::Vector{T}) where {T <: Real}
-    rteps = sqrt(eps(T))
-    for j in eachindex(vals)
-        (vj, lvj) = (vals[j], log_vals[j])
-        for i in 1:j
-            (vi, lvi) = (vals[i], log_vals[i])
-            mat[i, j] = (abs(vi - vj) < rteps ? inv(vi) : (lvi - lvj) / (vi - vj))
-        end
-    end
-    return mat
-end
-
-# TODO optimize
-function grad_logm!(mat::Matrix{T}, vecs::Matrix{T}, diff_mat::Hermitian{T, Matrix{T}}, rt2::T) where {T <: Real}
->>>>>>> 7b49c383
-    A = symm_kron(similar(mat), vecs, rt2, upper_only = false)
-    l = smat_to_svec!(zeros(T, size(mat, 1)), diff_mat, one(T))
-    mat .= A * Diagonal(l) * A'
-    return mat
-end
-
-<<<<<<< HEAD
-function hess_tr_logm!(mat, vecs, mat_inner, diff_tensor, rt2::T) where T
-=======
-function hess_tr_logm!(mat, vecs, mat_inner, diff_tensor, rt2) # TODO type fields
->>>>>>> 7b49c383
-    d = size(vecs, 1)
-    X = zeros(T, d, d, d)
-    for i in 1:d
-        X[i, :, :] = vecs * (diff_tensor[i, :, :] .* mat_inner) * vecs'
-    end
-    row_idx = 1
-    for j in 1:d, i in 1:j
-        col_idx = 1
-        for l in 1:d, k in 1:l
-            mat[row_idx, col_idx] += sum(
-                (
-                vecs[i, m] * vecs[k, m] * X[m, j, l] +
-                vecs[j, m] * vecs[k, m] * X[m, i, l] +
-                vecs[i, m] * vecs[l, m] * X[m, j, k] +
-                vecs[j, m] * vecs[l, m] * X[m, i, k]
-                ) *
-                (i == j ? 1 : rt2) * (k == l ? 1 : rt2)
-                for m in 1:d)
-            col_idx += 1
-        end
-        row_idx += 1
-    end
-    mat ./= 2
-
-    return mat
-end
+#=
+epigraph of the relative entropy cone
+(u in R, V in S_+^d, W in S_+^d) : u >= tr(W * log(W) - W * log(V))
+
+derivatives for quantum relative entropy function adapted from
+"Long-Step Path-Following Algorithm in Quantum Information Theory: Some Numerical Aspects and Applications"
+by L. Faybusovich and C. Zhou
+
+uses the log-homogeneous but not self-concordant barrier
+-log(u - tr(W * log(W) - W * log(V))) - logdet(W) - logdet(V)
+
+TODO reduce allocations
+=#
+
+mutable struct EpiTraceRelEntropyTri{T <: Real} <: Cone{T}
+    use_dual_barrier::Bool
+    use_heuristic_neighborhood::Bool
+    dim::Int
+    d::Int
+    rt2::T
+
+    point::Vector{T}
+    dual_point::Vector{T}
+    grad::Vector{T}
+    correction::Vector{T}
+    vec1::Vector{T}
+    vec2::Vector{T}
+    feas_updated::Bool
+    grad_updated::Bool
+    hess_updated::Bool
+    inv_hess_updated::Bool
+    hess_fact_updated::Bool
+    is_feas::Bool
+    hess::Symmetric{T, Matrix{T}}
+    inv_hess::Symmetric{T, Matrix{T}}
+    hess_fact_cache
+
+    # TODO type fields
+    V
+    W
+    Vi
+    Wi
+    V_idxs
+    W_idxs
+    vw_dim
+    z
+    dzdV
+    dzdW
+    W_similar
+    tmp
+    diff_mat_V
+    diff_mat_W
+    V_fact
+    W_fact
+    V_vals_log
+    W_vals_log
+    V_log
+    W_log
+    WV_log
+
+    function EpiTraceRelEntropyTri{T}(
+        dim::Int;
+        use_dual::Bool = false,
+        use_heuristic_neighborhood::Bool = default_use_heuristic_neighborhood(),
+        hess_fact_cache = hessian_cache(T),
+        ) where {T <: Real}
+        @assert dim > 2
+        cone = new{T}()
+        cone.use_dual_barrier = use_dual
+        cone.use_heuristic_neighborhood = use_heuristic_neighborhood
+        cone.dim = dim
+        cone.vw_dim = div(dim - 1, 2)
+        cone.d = round(Int, sqrt(0.25 + 2 * cone.vw_dim) - 0.5)
+        cone.hess_fact_cache = hess_fact_cache
+        return cone
+    end
+end
+
+use_correction(::EpiTraceRelEntropyTri) = false # TODO
+
+# TODO only allocate the fields we use
+function setup_extra_data(cone::EpiTraceRelEntropyTri{T}) where {T <: Real}
+    reset_data(cone)
+    dim = cone.dim
+    cone.rt2 = sqrt(T(2))
+    cone.point = zeros(T, dim)
+    cone.dual_point = zeros(T, dim)
+    cone.grad = zeros(T, dim)
+    cone.hess = Symmetric(zeros(T, dim, dim), :U)
+    cone.inv_hess = Symmetric(zeros(T, dim, dim), :U)
+    load_matrix(cone.hess_fact_cache, cone.hess)
+    cone.correction = zeros(T, dim)
+    d = cone.d
+    cone.V = zeros(T, d, d)
+    cone.W = zeros(T, d, d)
+    cone.Vi = zeros(T, d, d)
+    cone.Wi = zeros(T, d, d)
+    cone.V_idxs = 2:(cone.vw_dim + 1)
+    cone.W_idxs = (cone.vw_dim + 2):cone.dim
+    cone.dzdV = zeros(T, cone.vw_dim)
+    cone.dzdW = zeros(T, cone.vw_dim)
+    cone.W_similar = zeros(T, d, d)
+    cone.tmp = zeros(T, d, d)
+    cone.diff_mat_V = zeros(T, d, d)
+    cone.diff_mat_W = zeros(T, d, d)
+    cone.V_vals_log = zeros(T, d)
+    cone.W_vals_log = zeros(T, d)
+    cone.V_log = zeros(T, d, d)
+    cone.W_log = zeros(T, d, d)
+    cone.WV_log = zeros(T, d, d)
+    return
+end
+
+get_nu(cone::EpiTraceRelEntropyTri) = 2 * cone.d + 1
+
+function set_initial_point(arr::AbstractVector, cone::EpiTraceRelEntropyTri{T}) where {T <: Real}
+    arr .= 0
+    # at the initial point V and W are diagonal, equivalent to epirelentropy
+    (arr[1], v, w) = get_central_ray_epirelentropy(cone.d)
+    k = 1
+    for i in 1:cone.d
+        arr[1 + k] = v
+        arr[cone.vw_dim + 1 + k] = w
+        k += i + 1
+    end
+    return arr
+end
+
+function update_feas(cone::EpiTraceRelEntropyTri{T}) where {T <: Real}
+    @assert !cone.feas_updated
+    point = cone.point
+    vw_dim = cone.vw_dim
+    @views V = Hermitian(svec_to_smat!(cone.V, point[cone.V_idxs], cone.rt2), :U)
+    @views W = Hermitian(svec_to_smat!(cone.W, point[cone.W_idxs], cone.rt2), :U)
+
+    cone.is_feas = false
+    (V_vals, V_vecs) = cone.V_fact = eigen(V)
+    if isposdef(cone.V_fact)
+        (W_vals, W_vecs) = cone.W_fact = eigen(W)
+        if isposdef(cone.W_fact)
+            @. cone.V_vals_log = log(V_vals)
+            @. cone.W_vals_log = log(W_vals)
+            mul!(cone.tmp, V_vecs, Diagonal(cone.V_vals_log))
+            V_log = mul!(cone.V_log, cone.tmp, V_vecs')
+            mul!(cone.tmp, W_vecs, Diagonal(cone.W_vals_log))
+            W_log = mul!(cone.W_log, cone.tmp, W_vecs')
+            @. cone.WV_log = W_log - V_log
+            cone.z = point[1] - dot(W, Hermitian(cone.WV_log, :U))
+            cone.is_feas = (cone.z > 0)
+        end
+    end
+
+    cone.feas_updated = true
+    return cone.is_feas
+end
+
+is_dual_feas(::EpiTraceRelEntropyTri) = true
+
+# TODO move out
+function diff_mat!(mat::Matrix{T}, vals::Vector{T}, log_vals::Vector{T}) where T
+    rteps = sqrt(eps(T))
+    for j in eachindex(vals)
+        (vj, lvj) = (vals[j], log_vals[j])
+        for i in 1:j
+            (vi, lvi) = (vals[i], log_vals[i])
+            mat[i, j] = (abs(vi - vj) < rteps ? inv(vi) : (lvi - lvj) / (vi - vj))
+        end
+    end
+    return mat
+end
+
+function update_grad(cone::EpiTraceRelEntropyTri{T}) where {T <: Real}
+    @assert cone.is_feas
+    d = cone.d
+    rt2 = cone.rt2
+    V_idxs = cone.V_idxs
+    W_idxs = cone.W_idxs
+    W = Hermitian(cone.W, :U)
+    z = cone.z
+    (V_vals, V_vecs) = cone.V_fact
+    (W_vals, W_vecs) = cone.W_fact
+    ldiv!(cone.tmp, Diagonal(V_vals), V_vecs')
+    Vi = mul!(cone.Vi, V_vecs, cone.tmp)
+    ldiv!(cone.tmp, Diagonal(W_vals), W_vecs')
+    Wi = mul!(cone.Wi, W_vecs, cone.tmp)
+
+    cone.grad[1] = -inv(z)
+
+    dzdW = cone.dzdW = -(cone.WV_log + I) / z
+    grad_W = -dzdW - Wi
+    @views smat_to_svec!(cone.grad[W_idxs], grad_W, rt2)
+
+    diff_mat_V = cone.diff_mat_V
+    diff_mat!(diff_mat_V, V_vals, cone.V_vals_log)
+    W_similar = cone.W_similar = V_vecs' * W * V_vecs
+    tmp = -V_vecs * (W_similar .* Hermitian(diff_mat_V, :U)) * V_vecs' / z
+    dzdV = @views smat_to_svec!(cone.dzdV, tmp, rt2)
+    grad_V = tmp - Vi
+    @views smat_to_svec!(cone.grad[V_idxs], grad_V, rt2)
+
+    cone.grad_updated = true
+    return cone.grad
+end
+
+function update_hess(cone::EpiTraceRelEntropyTri{T}) where {T <: Real}
+    @assert cone.is_feas
+    d = cone.d
+    rt2 = cone.rt2
+    rteps = sqrt(eps(T))
+    V_idxs = cone.V_idxs
+    W_idxs = cone.W_idxs
+    z = cone.z
+    vw_dim = cone.vw_dim
+    (V_vals, V_vecs) = cone.V_fact
+    (W_vals, W_vecs) = cone.W_fact
+    Vi = cone.Vi
+    Wi = cone.Wi
+    H = cone.hess.data
+
+    diff_mat!(cone.diff_mat_W, W_vals, cone.W_vals_log)
+    diff_mat_V = Hermitian(cone.diff_mat_V, :U)
+    diff_mat_W = Hermitian(cone.diff_mat_W, :U)
+
+    diff_tensor_V = zeros(T, d, d, d)
+    for k in 1:d, j in 1:k, i in 1:j
+        (vi, vj, vk) = (V_vals[i], V_vals[j], V_vals[k])
+        if abs(vj - vk) < rteps
+            if abs(vi - vj) < rteps
+                diff_tensor_V[i, i, i] = -inv(vi) / vi / 2
+            else
+                diff_tensor_V[i, j, j] = diff_tensor_V[j, i, j] = diff_tensor_V[j, j, i] = -(inv(vj) - diff_mat_V[i, j]) / (vi - vj)
+            end
+        elseif abs(vi - vj) < rteps
+            diff_tensor_V[k, j, j] = diff_tensor_V[j, k, j] = diff_tensor_V[j, j, k] = (inv(vi) - diff_mat_V[k, i]) / (vi - vk)
+        else
+            diff_tensor_V[i, j, k] = diff_tensor_V[i, k, j] = diff_tensor_V[j, i, k] =
+                diff_tensor_V[j, k, i] = diff_tensor_V[k, i, j] = diff_tensor_V[k, j, i] = (diff_mat_V[i, j] - diff_mat_V[k, i]) / (vj - vk)
+        end
+    end
+
+    W_similar = cone.W_similar
+    dz_sqr_dV_sqr = zeros(T, vw_dim, vw_dim)
+    hess_tr_logm!(dz_sqr_dV_sqr, V_vecs, W_similar, diff_tensor_V, cone.rt2)
+    dzdV = cone.dzdV
+    dz_dV_sqr = dzdV * dzdV'
+    ViVi = symm_kron(zeros(T, vw_dim, vw_dim), Vi, rt2)
+    Hvv = dz_dV_sqr - dz_sqr_dV_sqr / z + ViVi
+
+    dz_sqr_dW_sqr = zeros(T, vw_dim, vw_dim)
+    grad_logm!(dz_sqr_dW_sqr, W_vecs, diff_mat_W, cone.rt2)
+    dz_dW = cone.dzdW
+    dz_dW_vec = smat_to_svec!(zeros(T, vw_dim), dz_dW, rt2)
+    dz_dW_sqr = dz_dW_vec * dz_dW_vec'
+    WiWi = symm_kron(zeros(T, vw_dim, vw_dim), Wi, rt2)
+    Hww = dz_dW_sqr + dz_sqr_dW_sqr / z + WiWi
+
+    dz_sqr_dW_dV = zeros(T, vw_dim, vw_dim)
+    grad_logm!(dz_sqr_dW_dV, V_vecs, diff_mat_V, cone.rt2)
+    dz_dW_dz_dV = dz_dW_vec * dzdV'
+    Hwv = -dz_sqr_dW_dV / z - dz_dW_dz_dV
+
+    H[1, 1] = -cone.grad[1]
+    @views H[1, V_idxs] .= -dzdV
+    @views H[1, W_idxs] .= dz_dW_vec
+    @views H[1, :] ./= z
+    @views H[V_idxs, V_idxs] .= Hvv
+    @views H[V_idxs, W_idxs] .= Hwv'
+    @views H[W_idxs, W_idxs] .= Hww
+
+    cone.hess_updated = true
+    return cone.hess
+end
+
+# TODO optimize and move out
+function grad_logm!(mat::Matrix{T}, vecs::Matrix{T}, diff_mat::AbstractMatrix{T}, rt2::T) where T
+    A = symm_kron(similar(mat), vecs, rt2, upper_only = false)
+    l = smat_to_svec!(zeros(T, size(mat, 1)), diff_mat, one(T))
+    mat .= A * Diagonal(l) * A'
+    return mat
+end
+
+function hess_tr_logm!(mat, vecs, mat_inner, diff_tensor, rt2::T) where T
+    d = size(vecs, 1)
+    X = zeros(T, d, d, d)
+    for i in 1:d
+        X[i, :, :] = vecs * (diff_tensor[i, :, :] .* mat_inner) * vecs'
+    end
+    row_idx = 1
+    for j in 1:d, i in 1:j
+        col_idx = 1
+        for l in 1:d, k in 1:l
+            mat[row_idx, col_idx] += sum(
+                (
+                vecs[i, m] * vecs[k, m] * X[m, j, l] +
+                vecs[j, m] * vecs[k, m] * X[m, i, l] +
+                vecs[i, m] * vecs[l, m] * X[m, j, k] +
+                vecs[j, m] * vecs[l, m] * X[m, i, k]
+                ) *
+                (i == j ? 1 : rt2) * (k == l ? 1 : rt2)
+                for m in 1:d)
+            col_idx += 1
+        end
+        row_idx += 1
+    end
+    mat ./= 2
+
+    return mat
+end