--- conflicted
+++ resolved
@@ -235,7 +235,6 @@
     )
     @assert cone.grad_updated
     v = cone.point[2]
-<<<<<<< HEAD
     ζ = cone.ζ
     ζi = cone.ζi
     σ = cone.σ
@@ -263,23 +262,6 @@
         prod[1, j] = -c1
         prod[2, j] = c1 * σ + c2 + q / v / v
         @views smat_to_svec!(prod[3:end, j], w_aux, cone.rt2)
-=======
-    H = cone.hess.data
-    z = cone.z
-    const_diag = v / z * v / (z + v)
-
-    @inbounds @views mul!(prod[1:2, :], H[1:2, :], arr)
-    @inbounds for i in 1:size(arr, 2)
-        @views svec_to_smat!(cone.mat2, arr[3:end, i], cone.rt2)
-        copytri!(cone.mat2, 'U', true)
-        rdiv!(cone.mat2, cone.fact_W)
-        const_i = tr(cone.mat2) * const_diag
-        for j in 1:cone.d
-            cone.mat2[j, j] += const_i
-        end
-        ldiv!(cone.fact_W, cone.mat2)
-        @views smat_to_svec!(prod[3:end, i], cone.mat2, cone.rt2)
->>>>>>> 46d387f5
     end
 
     return prod
@@ -353,7 +335,6 @@
     v = cone.point[2]
     W = Hermitian(cone.W, :U)
     d = cone.d
-<<<<<<< HEAD
     ζ = cone.ζ
     ζi = cone.ζi
     c0 = cone.c0
@@ -372,23 +353,6 @@
         prod[2, j] = cv
         w_prod = (p * α_const + cv / (ζ + v)) * W + W * R * W / (v * ζi + 1)
         @views smat_to_svec!(prod[3:end, j], w_prod, cone.rt2)
-=======
-    z = cone.z
-    zv = z + v
-    const_w = v / (zv + d * v) * v / z
-
-    @inbounds @views mul!(prod[1:2, :], Hi[1:2, :], arr)
-    @inbounds for i in 1:size(arr, 2)
-        @views arr_w = arr[3:end, i]
-        @views prod_w = prod[3:end, i]
-        svec_to_smat!(cone.mat2, arr_w, cone.rt2)
-        copytri!(cone.mat2, 'U', true)
-        mul!(cone.mat3, cone.mat2, W)
-        mul!(cone.mat2, W, cone.mat3)
-        smat_to_svec!(prod_w, cone.mat2, cone.rt2)
-        const_i = const_w * dot(w, arr_w)
-        @. prod_w += const_i * w
->>>>>>> 46d387f5
     end
 
     return prod
@@ -396,24 +360,15 @@
 
 function dder3(cone::HypoPerLogdetTri, dir::AbstractVector)
     @assert cone.grad_updated
-<<<<<<< HEAD
     p = dir[1]
     q = dir[2]
     @views r = dir[3:end]
     corr = cone.correction
-=======
-    u_dir = dir[1]
-    v_dir = dir[2]
-    @views w_dir = dir[3:end]
-    dder3 = cone.dder3
-    @views w_dder3 = dder3[3:end]
->>>>>>> 46d387f5
     v = cone.point[2]
     ζ = cone.ζ
     ζi = cone.ζi
     σ = cone.σ
     d = cone.d
-<<<<<<< HEAD
     Wi = Hermitian(cone.Wi)
     @views w = cone.point[3:end]
     W = Hermitian(svec_to_smat!(cone.W, w, cone.rt2), :U)
@@ -447,49 +402,6 @@
     corr[2] = c1 * σ + (viq2 - dot(Hermitian(w_aux, :U), W)) / v - ∇2ϕξξ / ζ / 2
     @. w_aux += c1 * v * Wi + wirwirwi
     @views smat_to_svec!(corr[3:end], w_aux, cone.rt2)
-=======
-    dlzi = (d - cone.lwv) / z
-    vz = v / z
-    udz = u_dir / z
-    vdz = v_dir / z
-
-    dot_Wi_S = dot(Wi_vec, w_dir)
-    S = copytri!(svec_to_smat!(cone.mat2, w_dir, cone.rt2), 'U', true)
-    ldiv!(cone.fact_W, S)
-    dot_skron = real(dot(S, S'))
-
-    const6 = 1 + v * dlzi
-    uuw_scal = -2 * udz * vz / z
-    vvw_scal = -vdz * (2 * const6 * dlzi + d / z)
-    uvw_scal = -2 * (2 * vz * dlzi + inv(z)) / z
-    const8 = -2 * (1 + vz)
-    const10 = 2 * (vz * udz + vdz * const6)
-    const9 = -2 * abs2(vz) * dot_Wi_S + const10
-    const7 = uuw_scal + uvw_scal * v_dir
-    const11 = -vz * (vz * dot_skron + 2 * (abs2(vz * dot_Wi_S) - dot_Wi_S *
-        const10)) + u_dir * const7 + vvw_scal * v_dir
-
-    @. w_dder3 = const11 * Wi_vec
-    rdiv!(S, cone.fact_W.U)
-    mul!(cone.mat3, S, S')
-    vec_S2 = smat_to_svec!(tempw, cone.mat3, cone.rt2)
-    @. w_dder3 += const8 * vec_S2
-    skron2 = rdiv!(S, cone.fact_W.U')
-    vec_skron2 = smat_to_svec!(tempw, skron2, cone.rt2)
-    t4awd = (2 * vz * abs2(dot_Wi_S) + dot(vec_skron2, w_dir)) / z
-    @. w_dder3 += const9 * vec_skron2
-
-    const2 = 2 * udz * dlzi / z
-    const3 = (2 * abs2(dlzi) + d / z / v) * vdz
-    const5 = d / v / z
-    const4 = dlzi * (2 * abs2(dlzi) + 3 * const5) - (const5 + 2 * inv(v) / v) / v
-    dder3[1] = 2 * abs2(udz) / z + (2 * const2 + const3) * v_dir +
-        (uuw_scal + const7) * dot_Wi_S + vz * t4awd
-    dder3[2] = const4 * abs2(v_dir) + (2 * vvw_scal + uvw_scal * u_dir) *
-        dot_Wi_S + u_dir * (const2 + 2 * const3) + const6 * t4awd
-
-    dder3 ./= -2
->>>>>>> 46d387f5
 
     return dder3
 end