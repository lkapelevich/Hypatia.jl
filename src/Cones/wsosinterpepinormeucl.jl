#=
interpolation-based weighted-sum-of-squares (multivariate) polynomial epinormeucl (AKA second-order cone) parametrized by interpolation matrices Ps
certifies that u(x)^2 <= sum(w_i(x)^2) for all x in the domain described by input Ps
u(x), w_1(x), ...,  w_R(x) are polynomials with U coefficients

dual barrier extended from "Sum-of-squares optimization without semidefinite programming" by D. Papp and S. Yildiz, available at https://arxiv.org/abs/1712.01792
and "Semidefinite Characterization of Sum-of-Squares Cones in Algebras" by D. Papp and F. Alizadeh
-logdet(schur(Lambda)) - logdet(Lambda_11)
note that if schur(M) = A - B * inv(D) * C then
logdet(schur) = logdet(M) - logdet(D) = logdet(Lambda) - (R - 1) * logdet(Lambda_11)
since our D is an (R - 1) x (R - 1) block diagonal matrix
=#

mutable struct WSOSInterpEpiNormEucl{T <: Real} <: Cone{T}
    use_dual_barrier::Bool
    use_heuristic_neighborhood::Bool
    dim::Int
    R::Int
    U::Int
    Ps::Vector{Matrix{T}}

    point::Vector{T}
    dual_point::Vector{T}
    grad::Vector{T}
    correction::Vector{T}
    vec1::Vector{T}
    vec2::Vector{T}
    feas_updated::Bool
    grad_updated::Bool
    hess_updated::Bool
    inv_hess_updated::Bool
    hess_fact_updated::Bool
    is_feas::Bool
    hess::Symmetric{T, Matrix{T}}
    inv_hess::Symmetric{T, Matrix{T}}
    hess_fact_cache

    mat::Vector{Matrix{T}}
    matfact::Vector
    ΛLi_Λ::Vector{Vector{Matrix{T}}}
    Λ11::Vector{Matrix{T}}
<<<<<<< HEAD
    tmpLU::Vector{Matrix{T}}
    tmpLU2::Vector{Matrix{T}}
    tmpUU_vec::Vector{Matrix{T}} # reused in update_hess
    tmpUU::Matrix{T}
    ΛLiPs_edge::Vector{Vector{Matrix{T}}}
    PΛiPs::Vector{Matrix{T}}
    PΛiP_blocks_U::Vector{Matrix{SubArray{T, 2, Matrix{T}, Tuple{UnitRange{Int64}, UnitRange{Int64}}, false}}}
    Λ11LiP::Vector{Matrix{T}} # also equal to the block on the diagonal of ΛLiP
    matLiP::Vector{Matrix{T}} # also equal to block (1, 1) of ΛLiP
=======
    tempLL::Vector{Matrix{T}}
    tempLU::Vector{Matrix{T}}
    tempLU2::Vector{Matrix{T}}
    tempUU_vec::Vector{Matrix{T}} # reused in update_hess
    tempUU::Matrix{T}
    PΛiPs::Vector{Vector{Vector{Matrix{T}}}}
    Λ11iP::Vector{Matrix{T}}
>>>>>>> e341c862
    PΛ11iP::Vector{Matrix{T}}
    lambdafact::Vector
    point_views

    function WSOSInterpEpiNormEucl{T}(
        R::Int,
        U::Int,
        Ps::Vector{Matrix{T}};
        use_dual::Bool = false,
        use_heuristic_neighborhood::Bool = default_use_heuristic_neighborhood(),
        hess_fact_cache = hessian_cache(T),
        ) where {T <: Real}
        for Pj in Ps
            @assert size(Pj, 1) == U
        end
        cone = new{T}()
        cone.use_dual_barrier = !use_dual # using dual barrier
        cone.use_heuristic_neighborhood = use_heuristic_neighborhood
        cone.dim = U * R
        cone.R = R
        cone.U = U
        cone.Ps = Ps
        cone.hess_fact_cache = hess_fact_cache
        return cone
    end
end

function setup_extra_data(cone::WSOSInterpEpiNormEucl{T}) where {T <: Real}
    dim = cone.dim
    U = cone.U
    R = cone.R
    Ps = cone.Ps
    Ls = [size(Pk, 2) for Pk in cone.Ps]
    cone.hess = Symmetric(zeros(T, dim, dim), :U)
    cone.inv_hess = Symmetric(zeros(T, dim, dim), :U)
    load_matrix(cone.hess_fact_cache, cone.hess)
    cone.mat = [zeros(T, L, L) for L in Ls]
    cone.matfact = Vector{Any}(undef, length(Ps))
<<<<<<< HEAD
    cone.ΛLi_Λ = [[zeros(T, L, L) for _ in 1:(R - 1)] for L in Ls]
    cone.Λ11 = [zeros(T, L, L) for L in Ls]
    cone.tmpLU = [zeros(T, L, U) for L in Ls]
    cone.tmpLU2 = [zeros(T, L, U) for L in Ls]
    cone.tmpUU_vec = [zeros(T, U, U) for _ in eachindex(Ps)]
    cone.tmpUU = zeros(T, U, U)
    cone.ΛLiPs_edge = [[zeros(T, L, U) for _ in 1:(R - 1)] for L in Ls]
    cone.matLiP = [zeros(T, L, U) for L in Ls]
    cone.PΛiPs = [zeros(T, R * U, R * U) for _ in eachindex(Ls)]
    cone.Λ11LiP = [zeros(T, L, U) for L in Ls]
=======
    cone.Λi_Λ = [Vector{Matrix{T}}(undef, R - 1) for Psk in Ps]
    @inbounds for k in eachindex(Ps), r in 1:(R - 1)
        cone.Λi_Λ[k][r] = zeros(T, size(Ps[k], 2), size(Ps[k], 2))
    end
    cone.Λ11 = [zeros(T, size(Psk, 2), size(Psk, 2)) for Psk in Ps]
    cone.tempLL = [zeros(T, size(Psk, 2), size(Psk, 2)) for Psk in Ps]
    cone.tempLU = [zeros(T, size(Psk, 2), U) for Psk in Ps]
    cone.tempLU2 = [zeros(T, size(Psk, 2), U) for Psk in Ps]
    cone.tempUU_vec = [zeros(T, U, U) for _ in eachindex(Ps)]
    cone.tempUU = zeros(T, U, U)
    cone.PΛiPs = [Vector{Vector{Matrix{T}}}(undef, R) for Psk in Ps]
    @inbounds for k in eachindex(Ps), r1 in 1:R
        cone.PΛiPs[k][r1] = Vector{Matrix{T}}(undef, r1)
        for r2 in 1:r1
            cone.PΛiPs[k][r1][r2] = zeros(T, U, U)
        end
    end
    cone.Λ11iP = [zeros(T, size(P, 2), U) for P in Ps]
>>>>>>> e341c862
    cone.PΛ11iP = [zeros(T, U, U) for _ in eachindex(Ps)]
    cone.PΛiP_blocks_U = [Matrix{SubArray{T, 2, Matrix{T}, Tuple{UnitRange{Int64}, UnitRange{Int64}}, false}}(undef, R, R) for _ in eachindex(Ps)]
    @inbounds for k in eachindex(Ps), r in 1:R, s in 1:R
        cone.PΛiP_blocks_U[k][r, s] = view(cone.PΛiPs[k], block_idxs(U, r), block_idxs(U, s))
    end
    cone.lambdafact = Vector{Any}(undef, length(Ps))
    cone.point_views = [view(cone.point, block_idxs(U, i)) for i in 1:R]
    return cone
end

get_nu(cone::WSOSInterpEpiNormEucl) = 2 * sum(size(Psk, 2) for Psk in cone.Ps)

function set_initial_point(arr::AbstractVector, cone::WSOSInterpEpiNormEucl)
    @views arr[1:cone.U] .= 1
    @views arr[(cone.U + 1):end] .= 0
    return arr
end

function update_feas(cone::WSOSInterpEpiNormEucl)
    @assert !cone.feas_updated
    U = cone.U
    lambdafact = cone.lambdafact
    matfact = cone.matfact
    point_views = cone.point_views

    cone.is_feas = true
    @inbounds for k in eachindex(cone.Ps)
        Psk = cone.Ps[k]
<<<<<<< HEAD
        Λ11k = cone.Λ11[k]
        LUk = cone.tmpLU[k]
        ΛLi_Λ = cone.ΛLi_Λ[k]
=======
        Λ11j = cone.Λ11[k]
        LLk = cone.tempLL[k]
        LUk = cone.tempLU[k]
        Λi_Λ = cone.Λi_Λ[k]
>>>>>>> e341c862
        mat = cone.mat[k]

        # first lambda
        @. LUk = Psk' * point_views[1]'
        mul!(Λ11k, LUk, Psk)
        copyto!(mat, Λ11k)
        lambdafact[k] = cholesky!(Symmetric(Λ11k, :U), check = false)
        if !isposdef(lambdafact[k])
            cone.is_feas = false
            break
        end

        # subtract others
        uo = U + 1
        for r in 1:(cone.R - 1)
            @. LUk = Psk' * point_views[r + 1]'
            mul!(ΛLi_Λ[r], LUk, Psk)

            ldiv!(lambdafact[k].L, ΛLi_Λ[r])
            mul!(mat, ΛLi_Λ[r]', ΛLi_Λ[r], -1, true)
            uo += U
        end

        matfact[k] = cholesky!(Symmetric(mat, :U), check = false)
        if !isposdef(matfact[k])
            cone.is_feas = false
            break
        end
    end

    cone.feas_updated = true
    return cone.is_feas
end

is_dual_feas(cone::WSOSInterpEpiNormEucl) = true

function update_grad(cone::WSOSInterpEpiNormEucl{T}) where T
    @assert cone.is_feas
    U = cone.U
    R = cone.R
    R2 = R - 2
    lambdafact = cone.lambdafact
    matfact = cone.matfact

    cone.grad .= 0
    @inbounds for k in eachindex(cone.Ps)
        Psk = cone.Ps[k]
<<<<<<< HEAD
        Λ11LiP = cone.Λ11LiP[k]
=======
        Λ11iP = cone.Λ11iP[k]
        LUk = cone.tempLU[k]
        LUk2 = cone.tempLU2[k]
>>>>>>> e341c862
        PΛ11iP = cone.PΛ11iP[k]
        ΛLiP_edge = cone.ΛLiPs_edge[k]
        matLiP = cone.matLiP[k]
        PΛiPs = cone.PΛiP_blocks_U[k]
        ΛLi_Λ = cone.ΛLi_Λ[k]

        # P * inv(Λ_11) * P' for (1, 1) hessian block and adding to PΛiPs[r][r]
        ldiv!(Λ11LiP, cone.lambdafact[k].L, Psk') # TODO may be more efficient to do ldiv(fact.U', B) than ldiv(fact.L, B) here and elsewhere since the factorizations are of symmetric :U matrices
        mul!(PΛ11iP, Λ11LiP', Λ11LiP)

        # prep PΛiPs
        # block-(1,1) is P * inv(mat) * P'
        ldiv!(matLiP, matfact[k].L, Psk')
        mul!(PΛiPs[1, 1], matLiP', matLiP)
        # top edge of sqrt of Λ
        for r in 1:(R - 1)
            mul!(ΛLiP_edge[r], ΛLi_Λ[r]', Λ11LiP, -1, false)
            ldiv!(matfact[k].L, ΛLiP_edge[r])
        end
        # get all the PΛiPs that are in row one or on the diagonal
        for r in 2:R
            mul!(PΛiPs[r, 1], ΛLiP_edge[r - 1]', matLiP)
            mul!(PΛiPs[r, r], ΛLiP_edge[r - 1]', ΛLiP_edge[r - 1])
            @. PΛiPs[r, r] += PΛ11iP
        end

        # (1, 1)-block
        # gradient is diag of sum(-PΛiPs[i][i] for i in 1:R) + (R - 1) * P((Lambda_11)\P') - P((Lambda_11)\P')
        for i in 1:U
            cone.grad[i] += PΛ11iP[i, i] * R2
            for r in 1:R
                cone.grad[i] -= PΛiPs[r, r][i, i]
            end
        end
        idx = U + 1
        for r in 2:R, i in 1:U
            cone.grad[idx] -= 2 * PΛiPs[r, 1][i, i]
            idx += 1
        end
    end

    cone.grad_updated = true
    return cone.grad
end

function update_hess(cone::WSOSInterpEpiNormEucl)
    @assert cone.grad_updated
    U = cone.U
    R = cone.R
    R2 = R - 2
    hess = cone.hess.data
    UU = cone.tempUU
    matfact = cone.matfact

    hess .= 0
    @inbounds for k in eachindex(cone.Ps)
        PΛiPs = cone.PΛiP_blocks_U[k]
        PΛ11iP = cone.PΛ11iP[k]
<<<<<<< HEAD
        UUk = cone.tmpUU_vec[k]
        ΛLiP_edge = cone.ΛLiPs_edge[k]
=======
        UUk = cone.tempUU_vec[k]
        LUk = cone.tempLU[k]
        LUk2 = cone.tempLU2[k]
>>>>>>> e341c862

        # get the PΛiPs not calculated in update_grad
        for r in 2:R, r2 in 2:(r - 1)
            mul!(PΛiPs[r, r2], ΛLiP_edge[r - 1]', ΛLiP_edge[r2 - 1])
        end
        copytri!(cone.PΛiPs[k], 'L')

        for i in 1:U, k in 1:i
            hess[k, i] -= abs2(PΛ11iP[k, i]) * R2
        end

        @. @views hess[1:U, 1:U] += abs2(PΛiPs[1, 1])
        for r in 2:R
            idxs = block_idxs(U, r)
            for s in 1:(r - 1)
                # block (1,1)
                @. UU = abs2(PΛiPs[r, s])
                @. UUk = UU + UU'
                @. @views hess[1:U, 1:U] += UUk
                # blocks (1,r)
                @. @views hess[1:U, idxs] += PΛiPs[s, 1] * PΛiPs[s, r]
            end
            # block (1,1)
            @. @views hess[1:U, 1:U] += abs2(PΛiPs[r, r])
            # blocks (1,r)
            @. @views hess[1:U, idxs] += PΛiPs[r, 1] * PΛiPs[r, r]
            # blocks (1,r)
            for s in (r + 1):R
                @. @views hess[1:U, idxs] += PΛiPs[s, 1] * PΛiPs[s, r]
            end

            # blocks (r, r2)
            # NOTE for hess[idxs, idxs], UU and UUk are symmetric
            @. UU = PΛiPs[r, 1] * PΛiPs[r, 1]'
            @. UUk = PΛiPs[1, 1] * PΛiPs[r, r]
            @. @views hess[idxs, idxs] += UU + UUk
            for r2 in (r + 1):R
                @. UU = PΛiPs[r, 1] * PΛiPs[r2, 1]'
                @. UUk = PΛiPs[1, 1] * PΛiPs[r2, r]'
                idxs2 = block_idxs(U, r2)
                @. @views hess[idxs, idxs2] += UU + UUk
            end
        end
    end
    @. @views hess[:, (U + 1):cone.dim] *= 2

    cone.hess_updated = true
    return cone.hess
end

# TODO allocations, inbounds etc
<<<<<<< HEAD
function correction(cone::WSOSInterpEpiNormEucl{T}, primal_dir::AbstractVector{T}) where {T}
    @assert cone.hess_updated
=======
function correction(cone::WSOSInterpEpiNormEucl{T}, primal_dir::AbstractVector{T}) where T
>>>>>>> e341c862
    corr = cone.correction
    corr .= 0
    R = cone.R
    U = cone.U

    for pk in eachindex(cone.Ps)
        mul!(cone.tmpLU[pk], cone.Λ11LiP[pk], Diagonal(primal_dir[1:U]))
        tmpLU2 = mul!(cone.tmpLU2[pk], cone.tmpLU[pk], cone.PΛ11iP[pk])
        @views for u in 1:U
            corr[u] += sum(abs2, tmpLU2[:, u])
        end
    end
    @. @views corr[1:U] *= 2 - R

    for pk in eachindex(cone.Ps)
        L = size(cone.Ps[pk], 2)
        ΛLiP_edge = cone.ΛLiPs_edge[pk]
        matLiP = cone.matLiP[pk]
        PΛiP = cone.PΛiPs[pk]
        Λ11LiP = cone.Λ11LiP[pk]

        # get ΛLiP * D * PΛiP where D is diagonalized primal_dir scattered in an arrow and ΛLiP is half an arrow
        # ΛLiP * D is an arrow matrix but row edge doesn't equal column edge
        scaled_row = [zeros(T, L, U) for _ in 1:(R - 1)]
        scaled_col = [zeros(T, L, U) for _ in 1:(R - 1)]
        scaled_diag = Λ11LiP * Diagonal(primal_dir[1:U])
        scaled_pt = matLiP * Diagonal(primal_dir[1:U])
        for c in 2:R
            scaled_pt += ΛLiP_edge[c - 1] * Diagonal(primal_dir[block_idxs(U, c)])
            scaled_row[c - 1] = matLiP * Diagonal(primal_dir[block_idxs(U, c)])
            scaled_row[c - 1] += ΛLiP_edge[c - 1] * Diagonal(primal_dir[1:U])
            scaled_col[c - 1] = Λ11LiP * Diagonal(primal_dir[block_idxs(U, c)])
        end

        mat_half = zeros(T, L * R, U * R)
        for c in 1:R
            mat_half[1:L, block_idxs(U, c)] = scaled_pt * PΛiP[1:U, block_idxs(U, c)]
            for r in 2:R
                mat_half[1:L, block_idxs(U, c)] += scaled_row[r - 1] * PΛiP[block_idxs(U, r), block_idxs(U, c)]
                mat_half[block_idxs(L, r), block_idxs(U, c)] = scaled_col[r - 1] * PΛiP[1:U, block_idxs(U, c)] + scaled_diag * PΛiP[block_idxs(U, r), block_idxs(U, c)]
            end
        end

        @views for u in 1:U
            corr[u] += sum(abs2, mat_half[:, u])
            idx = U + u
            for r in 2:R
                corr[idx] += 2 * dot(mat_half[:, idx], mat_half[:, u])
                corr[u] += sum(abs2, mat_half[:, idx])
                idx += U
            end
        end

    end

    return corr
end<|MERGE_RESOLUTION|>--- conflicted
+++ resolved
@@ -39,25 +39,15 @@
     matfact::Vector
     ΛLi_Λ::Vector{Vector{Matrix{T}}}
     Λ11::Vector{Matrix{T}}
-<<<<<<< HEAD
-    tmpLU::Vector{Matrix{T}}
-    tmpLU2::Vector{Matrix{T}}
-    tmpUU_vec::Vector{Matrix{T}} # reused in update_hess
-    tmpUU::Matrix{T}
+    tempLU::Vector{Matrix{T}}
+    tempLU2::Vector{Matrix{T}}
+    tempUU_vec::Vector{Matrix{T}} # reused in update_hess
+    tempUU::Matrix{T}
     ΛLiPs_edge::Vector{Vector{Matrix{T}}}
     PΛiPs::Vector{Matrix{T}}
     PΛiP_blocks_U::Vector{Matrix{SubArray{T, 2, Matrix{T}, Tuple{UnitRange{Int64}, UnitRange{Int64}}, false}}}
     Λ11LiP::Vector{Matrix{T}} # also equal to the block on the diagonal of ΛLiP
     matLiP::Vector{Matrix{T}} # also equal to block (1, 1) of ΛLiP
-=======
-    tempLL::Vector{Matrix{T}}
-    tempLU::Vector{Matrix{T}}
-    tempLU2::Vector{Matrix{T}}
-    tempUU_vec::Vector{Matrix{T}} # reused in update_hess
-    tempUU::Matrix{T}
-    PΛiPs::Vector{Vector{Vector{Matrix{T}}}}
-    Λ11iP::Vector{Matrix{T}}
->>>>>>> e341c862
     PΛ11iP::Vector{Matrix{T}}
     lambdafact::Vector
     point_views
@@ -96,37 +86,16 @@
     load_matrix(cone.hess_fact_cache, cone.hess)
     cone.mat = [zeros(T, L, L) for L in Ls]
     cone.matfact = Vector{Any}(undef, length(Ps))
-<<<<<<< HEAD
     cone.ΛLi_Λ = [[zeros(T, L, L) for _ in 1:(R - 1)] for L in Ls]
     cone.Λ11 = [zeros(T, L, L) for L in Ls]
-    cone.tmpLU = [zeros(T, L, U) for L in Ls]
-    cone.tmpLU2 = [zeros(T, L, U) for L in Ls]
-    cone.tmpUU_vec = [zeros(T, U, U) for _ in eachindex(Ps)]
-    cone.tmpUU = zeros(T, U, U)
+    cone.tempLU = [zeros(T, L, U) for L in Ls]
+    cone.tempLU2 = [zeros(T, L, U) for L in Ls]
+    cone.tempUU_vec = [zeros(T, U, U) for _ in eachindex(Ps)]
+    cone.tempUU = zeros(T, U, U)
     cone.ΛLiPs_edge = [[zeros(T, L, U) for _ in 1:(R - 1)] for L in Ls]
     cone.matLiP = [zeros(T, L, U) for L in Ls]
     cone.PΛiPs = [zeros(T, R * U, R * U) for _ in eachindex(Ls)]
     cone.Λ11LiP = [zeros(T, L, U) for L in Ls]
-=======
-    cone.Λi_Λ = [Vector{Matrix{T}}(undef, R - 1) for Psk in Ps]
-    @inbounds for k in eachindex(Ps), r in 1:(R - 1)
-        cone.Λi_Λ[k][r] = zeros(T, size(Ps[k], 2), size(Ps[k], 2))
-    end
-    cone.Λ11 = [zeros(T, size(Psk, 2), size(Psk, 2)) for Psk in Ps]
-    cone.tempLL = [zeros(T, size(Psk, 2), size(Psk, 2)) for Psk in Ps]
-    cone.tempLU = [zeros(T, size(Psk, 2), U) for Psk in Ps]
-    cone.tempLU2 = [zeros(T, size(Psk, 2), U) for Psk in Ps]
-    cone.tempUU_vec = [zeros(T, U, U) for _ in eachindex(Ps)]
-    cone.tempUU = zeros(T, U, U)
-    cone.PΛiPs = [Vector{Vector{Matrix{T}}}(undef, R) for Psk in Ps]
-    @inbounds for k in eachindex(Ps), r1 in 1:R
-        cone.PΛiPs[k][r1] = Vector{Matrix{T}}(undef, r1)
-        for r2 in 1:r1
-            cone.PΛiPs[k][r1][r2] = zeros(T, U, U)
-        end
-    end
-    cone.Λ11iP = [zeros(T, size(P, 2), U) for P in Ps]
->>>>>>> e341c862
     cone.PΛ11iP = [zeros(T, U, U) for _ in eachindex(Ps)]
     cone.PΛiP_blocks_U = [Matrix{SubArray{T, 2, Matrix{T}, Tuple{UnitRange{Int64}, UnitRange{Int64}}, false}}(undef, R, R) for _ in eachindex(Ps)]
     @inbounds for k in eachindex(Ps), r in 1:R, s in 1:R
@@ -155,16 +124,9 @@
     cone.is_feas = true
     @inbounds for k in eachindex(cone.Ps)
         Psk = cone.Ps[k]
-<<<<<<< HEAD
         Λ11k = cone.Λ11[k]
-        LUk = cone.tmpLU[k]
+        LUk = cone.tempLU[k]
         ΛLi_Λ = cone.ΛLi_Λ[k]
-=======
-        Λ11j = cone.Λ11[k]
-        LLk = cone.tempLL[k]
-        LUk = cone.tempLU[k]
-        Λi_Λ = cone.Λi_Λ[k]
->>>>>>> e341c862
         mat = cone.mat[k]
 
         # first lambda
@@ -212,13 +174,7 @@
     cone.grad .= 0
     @inbounds for k in eachindex(cone.Ps)
         Psk = cone.Ps[k]
-<<<<<<< HEAD
         Λ11LiP = cone.Λ11LiP[k]
-=======
-        Λ11iP = cone.Λ11iP[k]
-        LUk = cone.tempLU[k]
-        LUk2 = cone.tempLU2[k]
->>>>>>> e341c862
         PΛ11iP = cone.PΛ11iP[k]
         ΛLiP_edge = cone.ΛLiPs_edge[k]
         matLiP = cone.matLiP[k]
@@ -277,15 +233,8 @@
     @inbounds for k in eachindex(cone.Ps)
         PΛiPs = cone.PΛiP_blocks_U[k]
         PΛ11iP = cone.PΛ11iP[k]
-<<<<<<< HEAD
-        UUk = cone.tmpUU_vec[k]
+        UUk = cone.tempUU_vec[k]
         ΛLiP_edge = cone.ΛLiPs_edge[k]
-=======
-        UUk = cone.tempUU_vec[k]
-        LUk = cone.tempLU[k]
-        LUk2 = cone.tempLU2[k]
->>>>>>> e341c862
-
         # get the PΛiPs not calculated in update_grad
         for r in 2:R, r2 in 2:(r - 1)
             mul!(PΛiPs[r, r2], ΛLiP_edge[r - 1]', ΛLiP_edge[r2 - 1])
@@ -336,22 +285,18 @@
 end
 
 # TODO allocations, inbounds etc
-<<<<<<< HEAD
-function correction(cone::WSOSInterpEpiNormEucl{T}, primal_dir::AbstractVector{T}) where {T}
+function correction(cone::WSOSInterpEpiNormEucl{T}, primal_dir::AbstractVector{T}) where T
     @assert cone.hess_updated
-=======
-function correction(cone::WSOSInterpEpiNormEucl{T}, primal_dir::AbstractVector{T}) where T
->>>>>>> e341c862
     corr = cone.correction
     corr .= 0
     R = cone.R
     U = cone.U
 
     for pk in eachindex(cone.Ps)
-        mul!(cone.tmpLU[pk], cone.Λ11LiP[pk], Diagonal(primal_dir[1:U]))
-        tmpLU2 = mul!(cone.tmpLU2[pk], cone.tmpLU[pk], cone.PΛ11iP[pk])
+        mul!(cone.tempLU[pk], cone.Λ11LiP[pk], Diagonal(primal_dir[1:U]))
+        tempLU2 = mul!(cone.tempLU2[pk], cone.tempLU[pk], cone.PΛ11iP[pk])
         @views for u in 1:U
-            corr[u] += sum(abs2, tmpLU2[:, u])
+            corr[u] += sum(abs2, tempLU2[:, u])
         end
     end
     @. @views corr[1:U] *= 2 - R
