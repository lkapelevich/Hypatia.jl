--- conflicted
+++ resolved
@@ -97,11 +97,7 @@
     svec_to_smat!(cone.W, view(cone.point, 2:cone.dim), cone.rt2)
     cone.fact_W = cholesky!(Symmetric(cone.W, :U), check = false) # mutates W, which isn't used anywhere else
     if isposdef(cone.fact_W)
-<<<<<<< HEAD
-        cone.rootdet = det(cone.fact_W) ^ inv(cone.side)
-=======
-        cone.rootdet = det(cone.fact_W) ^ (inv(T(cone.side)))
->>>>>>> bdcf21d0
+        cone.rootdet = det(cone.fact_W) ^ inv(T(cone.side))
         cone.rootdetu = cone.rootdet - u
         cone.is_feas = (cone.rootdetu > 0)
     else
